--- conflicted
+++ resolved
@@ -41,461 +41,6 @@
 	metav1.TypeMeta
 }
 
-<<<<<<< HEAD
-// Alpha-level support for Custom Metrics in HPA (as annotations).
-type CustomMetricTarget struct {
-	// Custom Metric name.
-	Name string
-	// Custom Metric value (average).
-	TargetValue resource.Quantity
-}
-
-type CustomMetricTargetList struct {
-	Items []CustomMetricTarget
-}
-
-type CustomMetricCurrentStatus struct {
-	// Custom Metric name.
-	Name string
-	// Custom Metric value (average).
-	CurrentValue resource.Quantity
-}
-
-type CustomMetricCurrentStatusList struct {
-	Items []CustomMetricCurrentStatus
-}
-
-// +genclient
-// +genclient:method=GetScale,verb=get,subresource=scale,result=k8s.io/kubernetes/pkg/apis/autoscaling.Scale
-// +genclient:method=UpdateScale,verb=update,subresource=scale,input=k8s.io/kubernetes/pkg/apis/autoscaling.Scale,result=k8s.io/kubernetes/pkg/apis/autoscaling.Scale
-// +k8s:deepcopy-gen:interfaces=k8s.io/apimachinery/pkg/runtime.Object
-
-type Deployment struct {
-	metav1.TypeMeta
-	// +optional
-	metav1.ObjectMeta
-
-	// Specification of the desired behavior of the Deployment.
-	// +optional
-	Spec DeploymentSpec
-
-	// Most recently observed status of the Deployment.
-	// +optional
-	Status DeploymentStatus
-}
-
-type DeploymentSpec struct {
-	// Number of desired pods. This is a pointer to distinguish between explicit
-	// zero and not specified. Defaults to 1.
-	// +optional
-	Replicas int32
-
-	// Label selector for pods. Existing ReplicaSets whose pods are
-	// selected by this will be the ones affected by this deployment.
-	// +optional
-	Selector *metav1.LabelSelector
-
-	// Template describes the pods that will be created.
-	Template api.PodTemplateSpec
-
-	// The deployment strategy to use to replace existing pods with new ones.
-	// +optional
-	Strategy DeploymentStrategy
-
-	// Minimum number of seconds for which a newly created pod should be ready
-	// without any of its container crashing, for it to be considered available.
-	// Defaults to 0 (pod will be considered available as soon as it is ready)
-	// +optional
-	MinReadySeconds int32
-
-	// The number of old ReplicaSets to retain to allow rollback.
-	// This is a pointer to distinguish between explicit zero and not specified.
-	// +optional
-	RevisionHistoryLimit *int32
-
-	// Indicates that the deployment is paused and will not be processed by the
-	// deployment controller.
-	// +optional
-	Paused bool
-
-	// DEPRECATED.
-	// The config this deployment is rolling back to. Will be cleared after rollback is done.
-	// +optional
-	RollbackTo *RollbackConfig
-
-	// The maximum time in seconds for a deployment to make progress before it
-	// is considered to be failed. The deployment controller will continue to
-	// process failed deployments and a condition with a ProgressDeadlineExceeded
-	// reason will be surfaced in the deployment status. Note that progress will
-	// not be estimated during the time a deployment is paused. This is set to
-	// the max value of int32 (i.e. 2147483647) by default, which means "no deadline".
-	// +optional
-	ProgressDeadlineSeconds *int32
-}
-
-// +k8s:deepcopy-gen:interfaces=k8s.io/apimachinery/pkg/runtime.Object
-
-// DEPRECATED.
-// DeploymentRollback stores the information required to rollback a deployment.
-type DeploymentRollback struct {
-	metav1.TypeMeta
-	// Required: This must match the Name of a deployment.
-	Name string
-	// The annotations to be updated to a deployment
-	// +optional
-	UpdatedAnnotations map[string]string
-	// The config of this deployment rollback.
-	RollbackTo RollbackConfig
-}
-
-// DEPRECATED.
-type RollbackConfig struct {
-	// The revision to rollback to. If set to 0, rollback to the last revision.
-	// +optional
-	Revision int64
-}
-
-const (
-	// DefaultDeploymentUniqueLabelKey is the default key of the selector that is added
-	// to existing RCs (and label key that is added to its pods) to prevent the existing RCs
-	// to select new pods (and old pods being select by new RC).
-	DefaultDeploymentUniqueLabelKey string = "pod-template-hash"
-)
-
-type DeploymentStrategy struct {
-	// Type of deployment. Can be "Recreate" or "RollingUpdate". Default is RollingUpdate.
-	// +optional
-	Type DeploymentStrategyType
-
-	// Rolling update config params. Present only if DeploymentStrategyType =
-	// RollingUpdate.
-	//---
-	// TODO: Update this to follow our convention for oneOf, whatever we decide it
-	// to be.
-	// +optional
-	RollingUpdate *RollingUpdateDeployment
-}
-
-type DeploymentStrategyType string
-
-const (
-	// Kill all existing pods before creating new ones.
-	RecreateDeploymentStrategyType DeploymentStrategyType = "Recreate"
-
-	// Replace the old RCs by new one using rolling update i.e gradually scale down the old RCs and scale up the new one.
-	RollingUpdateDeploymentStrategyType DeploymentStrategyType = "RollingUpdate"
-)
-
-// Spec to control the desired behavior of rolling update.
-type RollingUpdateDeployment struct {
-	// The maximum number of pods that can be unavailable during the update.
-	// Value can be an absolute number (ex: 5) or a percentage of total pods at the start of update (ex: 10%).
-	// Absolute number is calculated from percentage by rounding down.
-	// This can not be 0 if MaxSurge is 0.
-	// By default, a fixed value of 1 is used.
-	// Example: when this is set to 30%, the old RC can be scaled down by 30%
-	// immediately when the rolling update starts. Once new pods are ready, old RC
-	// can be scaled down further, followed by scaling up the new RC, ensuring
-	// that at least 70% of original number of pods are available at all times
-	// during the update.
-	// +optional
-	MaxUnavailable intstr.IntOrString
-
-	// The maximum number of pods that can be scheduled above the original number of
-	// pods.
-	// Value can be an absolute number (ex: 5) or a percentage of total pods at
-	// the start of the update (ex: 10%). This can not be 0 if MaxUnavailable is 0.
-	// Absolute number is calculated from percentage by rounding up.
-	// By default, a value of 1 is used.
-	// Example: when this is set to 30%, the new RC can be scaled up by 30%
-	// immediately when the rolling update starts. Once old pods have been killed,
-	// new RC can be scaled up further, ensuring that total number of pods running
-	// at any time during the update is atmost 130% of original pods.
-	// +optional
-	MaxSurge intstr.IntOrString
-}
-
-type DeploymentStatus struct {
-	// The generation observed by the deployment controller.
-	// +optional
-	ObservedGeneration int64
-
-	// Total number of non-terminated pods targeted by this deployment (their labels match the selector).
-	// +optional
-	Replicas int32
-
-	// Total number of non-terminated pods targeted by this deployment that have the desired template spec.
-	// +optional
-	UpdatedReplicas int32
-
-	// Total number of ready pods targeted by this deployment.
-	// +optional
-	ReadyReplicas int32
-
-	// Total number of available pods (ready for at least minReadySeconds) targeted by this deployment.
-	// +optional
-	AvailableReplicas int32
-
-	// Total number of unavailable pods targeted by this deployment. This is the total number of
-	// pods that are still required for the deployment to have 100% available capacity. They may
-	// either be pods that are running but not yet available or pods that still have not been created.
-	// +optional
-	UnavailableReplicas int32
-
-	// Represents the latest available observations of a deployment's current state.
-	Conditions []DeploymentCondition
-
-	// Count of hash collisions for the Deployment. The Deployment controller uses this
-	// field as a collision avoidance mechanism when it needs to create the name for the
-	// newest ReplicaSet.
-	// +optional
-	CollisionCount *int32
-}
-
-type DeploymentConditionType string
-
-// These are valid conditions of a deployment.
-const (
-	// Available means the deployment is available, ie. at least the minimum available
-	// replicas required are up and running for at least minReadySeconds.
-	DeploymentAvailable DeploymentConditionType = "Available"
-	// Progressing means the deployment is progressing. Progress for a deployment is
-	// considered when a new replica set is created or adopted, and when new pods scale
-	// up or old pods scale down. Progress is not estimated for paused deployments or
-	// when progressDeadlineSeconds is not specified.
-	DeploymentProgressing DeploymentConditionType = "Progressing"
-	// ReplicaFailure is added in a deployment when one of its pods fails to be created
-	// or deleted.
-	DeploymentReplicaFailure DeploymentConditionType = "ReplicaFailure"
-)
-
-// DeploymentCondition describes the state of a deployment at a certain point.
-type DeploymentCondition struct {
-	// Type of deployment condition.
-	Type DeploymentConditionType
-	// Status of the condition, one of True, False, Unknown.
-	Status api.ConditionStatus
-	// The last time this condition was updated.
-	LastUpdateTime metav1.Time
-	// Last time the condition transitioned from one status to another.
-	LastTransitionTime metav1.Time
-	// The reason for the condition's last transition.
-	Reason string
-	// A human readable message indicating details about the transition.
-	Message string
-}
-
-// +k8s:deepcopy-gen:interfaces=k8s.io/apimachinery/pkg/runtime.Object
-
-type DeploymentList struct {
-	metav1.TypeMeta
-	// +optional
-	metav1.ListMeta
-
-	// Items is the list of deployments.
-	Items []Deployment
-}
-
-type DaemonSetUpdateStrategy struct {
-	// Type of daemon set update. Can be "RollingUpdate" or "OnDelete".
-	// Default is OnDelete.
-	// +optional
-	Type DaemonSetUpdateStrategyType
-
-	// Rolling update config params. Present only if type = "RollingUpdate".
-	//---
-	// TODO: Update this to follow our convention for oneOf, whatever we decide it
-	// to be. Same as Deployment `strategy.rollingUpdate`.
-	// See https://github.com/kubernetes/kubernetes/issues/35345
-	// +optional
-	RollingUpdate *RollingUpdateDaemonSet
-}
-
-type DaemonSetUpdateStrategyType string
-
-const (
-	// Replace the old daemons by new ones using rolling update i.e replace them on each node one after the other.
-	RollingUpdateDaemonSetStrategyType DaemonSetUpdateStrategyType = "RollingUpdate"
-
-	// Replace the old daemons only when it's killed
-	OnDeleteDaemonSetStrategyType DaemonSetUpdateStrategyType = "OnDelete"
-)
-
-// Spec to control the desired behavior of daemon set rolling update.
-type RollingUpdateDaemonSet struct {
-	// The maximum number of DaemonSet pods that can be unavailable during the
-	// update. Value can be an absolute number (ex: 5) or a percentage of total
-	// number of DaemonSet pods at the start of the update (ex: 10%). Absolute
-	// number is calculated from percentage by rounding up.
-	// This cannot be 0.
-	// Default value is 1.
-	// Example: when this is set to 30%, at most 30% of the total number of nodes
-	// that should be running the daemon pod (i.e. status.desiredNumberScheduled)
-	// can have their pods stopped for an update at any given
-	// time. The update starts by stopping at most 30% of those DaemonSet pods
-	// and then brings up new DaemonSet pods in their place. Once the new pods
-	// are available, it then proceeds onto other DaemonSet pods, thus ensuring
-	// that at least 70% of original number of DaemonSet pods are available at
-	// all times during the update.
-	// +optional
-	MaxUnavailable intstr.IntOrString
-}
-
-// DaemonSetSpec is the specification of a daemon set.
-type DaemonSetSpec struct {
-	// A label query over pods that are managed by the daemon set.
-	// Must match in order to be controlled.
-	// If empty, defaulted to labels on Pod template.
-	// More info: https://kubernetes.io/docs/concepts/overview/working-with-objects/labels/#label-selectors
-	// +optional
-	Selector *metav1.LabelSelector
-
-	// An object that describes the pod that will be created.
-	// The DaemonSet will create exactly one copy of this pod on every node
-	// that matches the template's node selector (or on every node if no node
-	// selector is specified).
-	// More info: https://kubernetes.io/docs/concepts/workloads/controllers/replicationcontroller#pod-template
-	Template api.PodTemplateSpec
-
-	// An update strategy to replace existing DaemonSet pods with new pods.
-	// +optional
-	UpdateStrategy DaemonSetUpdateStrategy
-
-	// The minimum number of seconds for which a newly created DaemonSet pod should
-	// be ready without any of its container crashing, for it to be considered
-	// available. Defaults to 0 (pod will be considered available as soon as it
-	// is ready).
-	// +optional
-	MinReadySeconds int32
-
-	// DEPRECATED.
-	// A sequence number representing a specific generation of the template.
-	// Populated by the system. It can be set only during the creation.
-	// +optional
-	TemplateGeneration int64
-
-	// The number of old history to retain to allow rollback.
-	// This is a pointer to distinguish between explicit zero and not specified.
-	// Defaults to 10.
-	// +optional
-	RevisionHistoryLimit *int32
-}
-
-// DaemonSetStatus represents the current status of a daemon set.
-type DaemonSetStatus struct {
-	// The number of nodes that are running at least 1
-	// daemon pod and are supposed to run the daemon pod.
-	CurrentNumberScheduled int32
-
-	// The number of nodes that are running the daemon pod, but are
-	// not supposed to run the daemon pod.
-	NumberMisscheduled int32
-
-	// The total number of nodes that should be running the daemon
-	// pod (including nodes correctly running the daemon pod).
-	DesiredNumberScheduled int32
-
-	// The number of nodes that should be running the daemon pod and have one
-	// or more of the daemon pod running and ready.
-	NumberReady int32
-
-	// The most recent generation observed by the daemon set controller.
-	// +optional
-	ObservedGeneration int64
-
-	// The total number of nodes that are running updated daemon pod
-	// +optional
-	UpdatedNumberScheduled int32
-
-	// The number of nodes that should be running the
-	// daemon pod and have one or more of the daemon pod running and
-	// available (ready for at least spec.minReadySeconds)
-	// +optional
-	NumberAvailable int32
-
-	// The number of nodes that should be running the
-	// daemon pod and have none of the daemon pod running and available
-	// (ready for at least spec.minReadySeconds)
-	// +optional
-	NumberUnavailable int32
-
-	// Count of hash collisions for the DaemonSet. The DaemonSet controller
-	// uses this field as a collision avoidance mechanism when it needs to
-	// create the name for the newest ControllerRevision.
-	// +optional
-	CollisionCount *int32
-
-	// Represents the latest available observations of a DaemonSet's current state.
-	Conditions []DaemonSetCondition
-}
-
-type DaemonSetConditionType string
-
-// TODO: Add valid condition types of a DaemonSet.
-
-// DaemonSetCondition describes the state of a DaemonSet at a certain point.
-type DaemonSetCondition struct {
-	// Type of DaemonSet condition.
-	Type DaemonSetConditionType
-	// Status of the condition, one of True, False, Unknown.
-	Status api.ConditionStatus
-	// Last time the condition transitioned from one status to another.
-	LastTransitionTime metav1.Time
-	// The reason for the condition's last transition.
-	Reason string
-	// A human readable message indicating details about the transition.
-	Message string
-}
-
-// +genclient
-// +k8s:deepcopy-gen:interfaces=k8s.io/apimachinery/pkg/runtime.Object
-
-// DaemonSet represents the configuration of a daemon set.
-type DaemonSet struct {
-	metav1.TypeMeta
-	// Standard object's metadata.
-	// More info: https://git.k8s.io/community/contributors/devel/api-conventions.md#metadata
-	// +optional
-	metav1.ObjectMeta
-
-	// The desired behavior of this daemon set.
-	// More info: https://git.k8s.io/community/contributors/devel/api-conventions.md#spec-and-status
-	// +optional
-	Spec DaemonSetSpec
-
-	// The current status of this daemon set. This data may be
-	// out of date by some window of time.
-	// Populated by the system.
-	// Read-only.
-	// More info: https://git.k8s.io/community/contributors/devel/api-conventions.md#spec-and-status
-	// +optional
-	Status DaemonSetStatus
-}
-
-const (
-	// DEPRECATED: DefaultDaemonSetUniqueLabelKey is used instead.
-	// DaemonSetTemplateGenerationKey is the key of the labels that is added
-	// to daemon set pods to distinguish between old and new pod templates
-	// during DaemonSet template update.
-	DaemonSetTemplateGenerationKey string = "pod-template-generation"
-)
-
-// +k8s:deepcopy-gen:interfaces=k8s.io/apimachinery/pkg/runtime.Object
-
-// DaemonSetList is a collection of daemon sets.
-type DaemonSetList struct {
-	metav1.TypeMeta
-	// Standard list metadata.
-	// More info: https://git.k8s.io/community/contributors/devel/api-conventions.md#metadata
-	// +optional
-	metav1.ListMeta
-
-	// A list of daemon sets.
-	Items []DaemonSet
-}
-
-=======
->>>>>>> d54edf18
 // +genclient
 // +k8s:deepcopy-gen:interfaces=k8s.io/apimachinery/pkg/runtime.Object
 
