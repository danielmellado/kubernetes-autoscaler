--- conflicted
+++ resolved
@@ -51,11 +51,7 @@
 	}
 
 	runtimeHandler := ""
-<<<<<<< HEAD
-	if utilfeature.DefaultFeatureGate.Enabled(features.RuntimeClass) {
-=======
 	if utilfeature.DefaultFeatureGate.Enabled(features.RuntimeClass) && m.runtimeClassManager != nil {
->>>>>>> d54edf18
 		runtimeHandler, err = m.runtimeClassManager.LookupRuntimeHandler(pod.Spec.RuntimeClassName)
 		if err != nil {
 			message := fmt.Sprintf("CreatePodSandbox for pod %q failed: %v", format.Pod(pod), err)
