--- conflicted
+++ resolved
@@ -24,11 +24,7 @@
 	"strconv"
 	"strings"
 
-<<<<<<< HEAD
-	"github.com/Azure/azure-sdk-for-go/services/compute/mgmt/2018-04-01/compute"
-=======
 	"github.com/Azure/azure-sdk-for-go/services/compute/mgmt/2018-10-01/compute"
->>>>>>> d54edf18
 	"github.com/Azure/azure-sdk-for-go/services/network/mgmt/2017-09-01/network"
 	"github.com/Azure/go-autorest/autorest/to"
 	"k8s.io/klog"
@@ -117,11 +113,7 @@
 		return "", "", vm, err
 	}
 
-<<<<<<< HEAD
-	glog.V(4).Infof("getVmssVM gets scaleSetName (%q) and instanceID (%q) for node %q", ssName, instanceID, nodeName)
-=======
 	klog.V(4).Infof("getVmssVM gets scaleSetName (%q) and instanceID (%q) for node %q", ssName, instanceID, nodeName)
->>>>>>> d54edf18
 	key := buildVmssCacheKey(resourceGroup, ss.makeVmssVMName(ssName, instanceID))
 	cachedVM, err := ss.vmssVMCache.Get(key)
 	if err != nil {
@@ -534,11 +526,7 @@
 			return ss.availabilitySet.GetPrimaryInterface(nodeName)
 		}
 
-<<<<<<< HEAD
-		glog.Errorf("error: ss.GetPrimaryInterface(%s), ss.getVmssVM(%s), err=%v", nodeName, nodeName, err)
-=======
 		klog.Errorf("error: ss.GetPrimaryInterface(%s), ss.getVmssVM(%s), err=%v", nodeName, nodeName, err)
->>>>>>> d54edf18
 		return network.Interface{}, err
 	}
 
@@ -551,10 +539,6 @@
 	nicName, err := getLastSegment(primaryInterfaceID)
 	if err != nil {
 		klog.Errorf("error: ss.GetPrimaryInterface(%s), getLastSegment(%s), err=%v", nodeName, primaryInterfaceID, err)
-		return network.Interface{}, err
-	}
-	resourceGroup, err := extractResourceGroupByVMSSNicID(primaryInterfaceID)
-	if err != nil {
 		return network.Interface{}, err
 	}
 	resourceGroup, err := extractResourceGroupByVMSSNicID(primaryInterfaceID)
@@ -566,11 +550,7 @@
 	defer cancel()
 	nic, err := ss.InterfacesClient.GetVirtualMachineScaleSetNetworkInterface(ctx, resourceGroup, ssName, instanceID, nicName, "")
 	if err != nil {
-<<<<<<< HEAD
-		glog.Errorf("error: ss.GetPrimaryInterface(%s), ss.GetVirtualMachineScaleSetNetworkInterface.Get(%s, %s, %s), err=%v", nodeName, resourceGroup, ssName, nicName, err)
-=======
 		klog.Errorf("error: ss.GetPrimaryInterface(%s), ss.GetVirtualMachineScaleSetNetworkInterface.Get(%s, %s, %s), err=%v", nodeName, resourceGroup, ssName, nicName, err)
->>>>>>> d54edf18
 		return network.Interface{}, err
 	}
 
@@ -676,11 +656,6 @@
 
 		if ss.ShouldNodeExcludedFromLoadBalancer(curNode) {
 			klog.V(4).Infof("Excluding unmanaged/external-resource-group node %q", curNode.Name)
-			continue
-		}
-
-		if ss.ShouldNodeExcludedFromLoadBalancer(curNode) {
-			glog.V(4).Infof("Excluding unmanaged/external-resource-group node %q", curNode.Name)
 			continue
 		}
 
