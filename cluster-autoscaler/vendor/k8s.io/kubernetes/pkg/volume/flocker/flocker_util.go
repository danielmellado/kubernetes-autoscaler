/*
Copyright 2016 The Kubernetes Authors.

Licensed under the Apache License, Version 2.0 (the "License");
you may not use this file except in compliance with the License.
You may obtain a copy of the License at

    http://www.apache.org/licenses/LICENSE-2.0

Unless required by applicable law or agreed to in writing, software
distributed under the License is distributed on an "AS IS" BASIS,
WITHOUT WARRANTIES OR CONDITIONS OF ANY KIND, either express or implied.
See the License for the specific language governing permissions and
limitations under the License.
*/

package flocker

import (
	"fmt"

	"k8s.io/api/core/v1"
	"k8s.io/apimachinery/pkg/util/rand"

	volutil "k8s.io/kubernetes/pkg/volume/util"

	flockerapi "github.com/clusterhq/flocker-go"
	"k8s.io/klog"
)

type flockerUtil struct{}

func (util *flockerUtil) DeleteVolume(d *flockerVolumeDeleter) error {
	var err error

	if d.flockerClient == nil {
		d.flockerClient, err = d.plugin.newFlockerClient("")
		if err != nil {
			return err
		}
	}

	datasetUUID, err := d.GetDatasetUUID()
	if err != nil {
		return err
	}

	return d.flockerClient.DeleteDataset(datasetUUID)
}

<<<<<<< HEAD
func (util *FlockerUtil) CreateVolume(c *flockerVolumeProvisioner) (datasetUUID string, volumeSizeGiB int, labels map[string]string, err error) {
=======
func (util *flockerUtil) CreateVolume(c *flockerVolumeProvisioner) (datasetUUID string, volumeSizeGiB int, labels map[string]string, err error) {
>>>>>>> d54edf18

	if c.flockerClient == nil {
		c.flockerClient, err = c.plugin.newFlockerClient("")
		if err != nil {
			return
		}
	}

	nodes, err := c.flockerClient.ListNodes()
	if err != nil {
		return
	}
	if len(nodes) < 1 {
		err = fmt.Errorf("no nodes found inside the flocker cluster to provision a dataset")
		return
	}

	// select random node
	node := nodes[rand.Intn(len(nodes))]
	klog.V(2).Infof("selected flocker node with UUID '%s' to provision dataset", node.UUID)

	capacity := c.options.PVC.Spec.Resources.Requests[v1.ResourceName(v1.ResourceStorage)]
	requestBytes := capacity.Value()
	volumeSizeGiB, err = volutil.RoundUpToGiBInt(capacity)
	if err != nil {
		return
	}

	createOptions := &flockerapi.CreateDatasetOptions{
		MaximumSize: requestBytes,
		Metadata: map[string]string{
			"type": "k8s-dynamic-prov",
			"pvc":  c.options.PVC.Name,
		},
		Primary: node.UUID,
	}

	datasetState, err := c.flockerClient.CreateDataset(createOptions)
	if err != nil {
		return
	}
	datasetUUID = datasetState.DatasetID

	klog.V(2).Infof("successfully created Flocker dataset with UUID '%s'", datasetUUID)

	return
}<|MERGE_RESOLUTION|>--- conflicted
+++ resolved
@@ -48,11 +48,7 @@
 	return d.flockerClient.DeleteDataset(datasetUUID)
 }
 
-<<<<<<< HEAD
-func (util *FlockerUtil) CreateVolume(c *flockerVolumeProvisioner) (datasetUUID string, volumeSizeGiB int, labels map[string]string, err error) {
-=======
 func (util *flockerUtil) CreateVolume(c *flockerVolumeProvisioner) (datasetUUID string, volumeSizeGiB int, labels map[string]string, err error) {
->>>>>>> d54edf18
 
 	if c.flockerClient == nil {
 		c.flockerClient, err = c.plugin.newFlockerClient("")
