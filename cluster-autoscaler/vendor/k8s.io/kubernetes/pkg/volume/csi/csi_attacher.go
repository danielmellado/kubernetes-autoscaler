--- conflicted
+++ resolved
@@ -76,16 +76,6 @@
 	}
 	if skip {
 		klog.V(4).Infof(log("skipping attach for driver %s", csiSource.Driver))
-		return "", nil
-	}
-
-	skip, err := c.plugin.skipAttach(csiSource.Driver)
-	if err != nil {
-		glog.Error(log("attacher.Attach failed to find if driver is attachable: %v", err))
-		return "", err
-	}
-	if skip {
-		glog.V(4).Infof(log("skipping attach for driver %s", csiSource.Driver))
 		return "", nil
 	}
 
@@ -148,16 +138,6 @@
 	}
 	if skip {
 		klog.V(4).Infof(log("Driver is not attachable, skip waiting for attach"))
-		return "", nil
-	}
-
-	skip, err := c.plugin.skipAttach(source.Driver)
-	if err != nil {
-		glog.Error(log("attacher.Attach failed to find if driver is attachable: %v", err))
-		return "", err
-	}
-	if skip {
-		glog.V(4).Infof(log("Driver is not attachable, skip waiting for attach"))
 		return "", nil
 	}
 
@@ -267,11 +247,7 @@
 		}
 		skip, err := c.plugin.skipAttach(source.Driver)
 		if err != nil {
-<<<<<<< HEAD
-			glog.Error(log("Failed to check CSIDriver for %s: %s", source.Driver, err))
-=======
 			klog.Error(log("Failed to check CSIDriver for %s: %s", source.Driver, err))
->>>>>>> d54edf18
 		} else {
 			if skip {
 				// This volume is not attachable, pretend it's attached
@@ -285,11 +261,7 @@
 		attach, err := c.k8s.StorageV1beta1().VolumeAttachments().Get(attachID, meta.GetOptions{})
 		if err != nil {
 			attached[spec] = false
-<<<<<<< HEAD
-			glog.Error(log("attacher.VolumesAreAttached failed for attach.ID=%v: %v", attachID, err))
-=======
 			klog.Error(log("attacher.VolumesAreAttached failed for attach.ID=%v: %v", attachID, err))
->>>>>>> d54edf18
 			continue
 		}
 		klog.V(4).Info(log("attacher.VolumesAreAttached attachment [%v] has status.attached=%t", attachID, attach.Status.Attached))
@@ -312,11 +284,6 @@
 
 func (c *csiAttacher) MountDevice(spec *volume.Spec, devicePath string, deviceMountPath string) (err error) {
 	klog.V(4).Infof(log("attacher.MountDevice(%s, %s)", devicePath, deviceMountPath))
-
-	if deviceMountPath == "" {
-		err = fmt.Errorf("attacher.MountDevice failed, deviceMountPath is empty")
-		return err
-	}
 
 	if deviceMountPath == "" {
 		err = fmt.Errorf("attacher.MountDevice failed, deviceMountPath is empty")
@@ -397,11 +364,7 @@
 
 	// Start MountDevice
 	nodeName := string(c.plugin.host.GetNodeName())
-<<<<<<< HEAD
-	publishVolumeInfo, err := c.plugin.getPublishVolumeInfo(c.k8s, csiSource.VolumeHandle, csiSource.Driver, nodeName)
-=======
 	publishContext, err := c.plugin.getPublishContext(c.k8s, csiSource.VolumeHandle, csiSource.Driver, nodeName)
->>>>>>> d54edf18
 
 	nodeStageSecrets := map[string]string{}
 	if csiSource.NodeStageSecretRef != nil {
