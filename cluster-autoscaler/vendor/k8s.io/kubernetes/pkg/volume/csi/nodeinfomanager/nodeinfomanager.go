--- conflicted
+++ resolved
@@ -95,11 +95,7 @@
 // InstallCSIDriver updates the node ID annotation in the Node object and CSIDrivers field in the
 // CSINode object. If the CSINode object doesn't yet exist, it will be created.
 // If multiple calls to InstallCSIDriver() are made in parallel, some calls might receive Node or
-<<<<<<< HEAD
-// CSINodeInfo update conflicts, which causes the function to retry the corresponding update.
-=======
 // CSINode update conflicts, which causes the function to retry the corresponding update.
->>>>>>> d09c20dc
 func (nim *nodeInfoManager) InstallCSIDriver(driverName string, driverNodeID string, maxAttachLimit int64, topology map[string]string) error {
 	if driverNodeID == "" {
 		return fmt.Errorf("error adding CSI driver node info: driverNodeID must not be empty")
@@ -137,15 +133,9 @@
 // CSINode update conflicts, which causes the function to retry the corresponding update.
 func (nim *nodeInfoManager) UninstallCSIDriver(driverName string) error {
 	if utilfeature.DefaultFeatureGate.Enabled(features.CSINodeInfo) {
-<<<<<<< HEAD
-		err := nim.uninstallDriverFromCSINodeInfo(driverName)
-		if err != nil {
-			return fmt.Errorf("error uninstalling CSI driver from CSINodeInfo object %v", err)
-=======
 		err := nim.uninstallDriverFromCSINode(driverName)
 		if err != nil {
 			return fmt.Errorf("error uninstalling CSI driver from CSINode object %v", err)
->>>>>>> d09c20dc
 		}
 	}
 
