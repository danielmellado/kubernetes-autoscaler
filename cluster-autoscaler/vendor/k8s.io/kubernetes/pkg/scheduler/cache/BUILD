load("@io_bazel_rules_go//go:def.bzl", "go_library", "go_test")

go_library(
    name = "go_default_library",
    srcs = [
        "host_ports.go",
        "node_info.go",
        "node_tree.go",
        "util.go",
    ],
    importpath = "k8s.io/kubernetes/pkg/scheduler/cache",
    visibility = ["//visibility:public"],
    deps = [
        "//pkg/apis/core/v1/helper:go_default_library",
        "//pkg/scheduler/algorithm/priorities/util:go_default_library",
<<<<<<< HEAD
        "//pkg/scheduler/util:go_default_library",
        "//pkg/util/node:go_default_library",
=======
>>>>>>> d54edf18
        "//staging/src/k8s.io/api/core/v1:go_default_library",
        "//staging/src/k8s.io/apimachinery/pkg/api/resource:go_default_library",
        "//staging/src/k8s.io/apimachinery/pkg/util/sets:go_default_library",
        "//vendor/k8s.io/klog:go_default_library",
    ],
)

go_test(
    name = "go_default_test",
    srcs = [
        "host_ports_test.go",
        "node_info_test.go",
        "node_tree_test.go",
        "util_test.go",
    ],
    embed = [":go_default_library"],
    deps = [
<<<<<<< HEAD
        "//pkg/features:go_default_library",
        "//pkg/kubelet/apis:go_default_library",
        "//pkg/scheduler/algorithm/priorities/util:go_default_library",
        "//pkg/scheduler/util:go_default_library",
=======
>>>>>>> d54edf18
        "//staging/src/k8s.io/api/core/v1:go_default_library",
        "//staging/src/k8s.io/apimachinery/pkg/api/resource:go_default_library",
        "//staging/src/k8s.io/apimachinery/pkg/apis/meta/v1:go_default_library",
        "//staging/src/k8s.io/apimachinery/pkg/types:go_default_library",
        "//staging/src/k8s.io/apimachinery/pkg/util/sets:go_default_library",
    ],
)

filegroup(
    name = "package-srcs",
    srcs = glob(["**"]),
    tags = ["automanaged"],
    visibility = ["//visibility:private"],
)

filegroup(
    name = "all-srcs",
    srcs = [":package-srcs"],
    tags = ["automanaged"],
    visibility = ["//visibility:public"],
)<|MERGE_RESOLUTION|>--- conflicted
+++ resolved
@@ -5,7 +5,6 @@
     srcs = [
         "host_ports.go",
         "node_info.go",
-        "node_tree.go",
         "util.go",
     ],
     importpath = "k8s.io/kubernetes/pkg/scheduler/cache",
@@ -13,11 +12,6 @@
     deps = [
         "//pkg/apis/core/v1/helper:go_default_library",
         "//pkg/scheduler/algorithm/priorities/util:go_default_library",
-<<<<<<< HEAD
-        "//pkg/scheduler/util:go_default_library",
-        "//pkg/util/node:go_default_library",
-=======
->>>>>>> d54edf18
         "//staging/src/k8s.io/api/core/v1:go_default_library",
         "//staging/src/k8s.io/apimachinery/pkg/api/resource:go_default_library",
         "//staging/src/k8s.io/apimachinery/pkg/util/sets:go_default_library",
@@ -30,18 +24,10 @@
     srcs = [
         "host_ports_test.go",
         "node_info_test.go",
-        "node_tree_test.go",
         "util_test.go",
     ],
     embed = [":go_default_library"],
     deps = [
-<<<<<<< HEAD
-        "//pkg/features:go_default_library",
-        "//pkg/kubelet/apis:go_default_library",
-        "//pkg/scheduler/algorithm/priorities/util:go_default_library",
-        "//pkg/scheduler/util:go_default_library",
-=======
->>>>>>> d54edf18
         "//staging/src/k8s.io/api/core/v1:go_default_library",
         "//staging/src/k8s.io/apimachinery/pkg/api/resource:go_default_library",
         "//staging/src/k8s.io/apimachinery/pkg/apis/meta/v1:go_default_library",
