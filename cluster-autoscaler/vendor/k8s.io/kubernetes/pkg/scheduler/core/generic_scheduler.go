--- conflicted
+++ resolved
@@ -112,8 +112,6 @@
 	pdbLister                algorithm.PDBLister
 	disablePreemption        bool
 	percentageOfNodesToScore int32
-<<<<<<< HEAD
-=======
 }
 
 // snapshot snapshots equivalane cache and node infos for all fit and priority
@@ -133,7 +131,6 @@
 
 	// Used for all fit and priority funcs.
 	return g.cache.UpdateNodeNameToInfoMap(g.cachedNodeInfoMap)
->>>>>>> d54edf18
 }
 
 // Schedule tries to schedule the given pod to one of the nodes in the node list.
@@ -420,21 +417,13 @@
 			var nodeCache *equivalence.NodeCache
 			nodeName := g.cache.NodeTree().Next()
 			if g.equivalenceCache != nil {
-<<<<<<< HEAD
-				nodeCache, _ = g.equivalenceCache.GetNodeCache(nodeName)
-=======
 				nodeCache = g.equivalenceCache.LoadNodeCache(nodeName)
->>>>>>> d54edf18
 			}
 			fits, failedPredicates, err := podFitsOnNode(
 				pod,
 				meta,
 				g.cachedNodeInfoMap[nodeName],
 				g.predicates,
-<<<<<<< HEAD
-				g.cache,
-=======
->>>>>>> d54edf18
 				nodeCache,
 				g.schedulingQueue,
 				g.alwaysCheckAllPredicates,
@@ -547,14 +536,8 @@
 	meta algorithm.PredicateMetadata,
 	info *schedulercache.NodeInfo,
 	predicateFuncs map[string]algorithm.FitPredicate,
-<<<<<<< HEAD
-	cache schedulercache.Cache,
-	nodeCache *equivalence.NodeCache,
-	queue SchedulingQueue,
-=======
 	nodeCache *equivalence.NodeCache,
 	queue internalqueue.SchedulingQueue,
->>>>>>> d54edf18
 	alwaysCheckAllPredicates bool,
 	equivClass *equivalence.Class,
 ) (bool, []algorithm.PredicateFailureReason, error) {
@@ -594,11 +577,7 @@
 		// TODO(bsalamat): consider using eCache and adding proper eCache invalidations
 		// when pods are nominated or their nominations change.
 		eCacheAvailable = equivClass != nil && nodeCache != nil && !podsAdded
-<<<<<<< HEAD
-		for _, predicateKey := range predicates.Ordering() {
-=======
 		for predicateID, predicateKey := range predicates.Ordering() {
->>>>>>> d54edf18
 			var (
 				fit     bool
 				reasons []algorithm.PredicateFailureReason
@@ -607,11 +586,7 @@
 			//TODO (yastij) : compute average predicate restrictiveness to export it as Prometheus metric
 			if predicate, exist := predicateFuncs[predicateKey]; exist {
 				if eCacheAvailable {
-<<<<<<< HEAD
-					fit, reasons, err = nodeCache.RunPredicate(predicate, predicateKey, pod, metaToUse, nodeInfoToUse, equivClass, cache)
-=======
 					fit, reasons, err = nodeCache.RunPredicate(predicate, predicateKey, predicateID, pod, metaToUse, nodeInfoToUse, equivClass)
->>>>>>> d54edf18
 				} else {
 					fit, reasons, err = predicate(pod, metaToUse, nodeInfoToUse)
 				}
@@ -624,11 +599,7 @@
 					failedPredicates = append(failedPredicates, reasons...)
 					// if alwaysCheckAllPredicates is false, short circuit all predicates when one predicate fails.
 					if !alwaysCheckAllPredicates {
-<<<<<<< HEAD
-						glog.V(5).Infoln("since alwaysCheckAllPredicates has not been set, the predicate " +
-=======
 						klog.V(5).Infoln("since alwaysCheckAllPredicates has not been set, the predicate " +
->>>>>>> d54edf18
 							"evaluation is short circuited and there are chances " +
 							"of other predicates failing as well.")
 						break
