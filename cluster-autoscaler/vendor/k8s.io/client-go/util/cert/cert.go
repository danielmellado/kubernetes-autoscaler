/*
Copyright 2014 The Kubernetes Authors.

Licensed under the Apache License, Version 2.0 (the "License");
you may not use this file except in compliance with the License.
You may obtain a copy of the License at

    http://www.apache.org/licenses/LICENSE-2.0

Unless required by applicable law or agreed to in writing, software
distributed under the License is distributed on an "AS IS" BASIS,
WITHOUT WARRANTIES OR CONDITIONS OF ANY KIND, either express or implied.
See the License for the specific language governing permissions and
limitations under the License.
*/

package cert

import (
	"bytes"
	"crypto"
	"crypto/ecdsa"
	"crypto/elliptic"
	"crypto/rand"
	cryptorand "crypto/rand"
	"crypto/rsa"
	"crypto/x509"
	"crypto/x509/pkix"
	"encoding/pem"
	"errors"
	"fmt"
	"io/ioutil"
	"math"
	"math/big"
	"net"
	"path"
	"strings"
	"time"
)

const (
	rsaKeySize   = 2048
	duration365d = time.Hour * 24 * 365
)

// Config contains the basic fields required for creating a certificate
type Config struct {
	CommonName   string
	Organization []string
	AltNames     AltNames
	Usages       []x509.ExtKeyUsage
}

// AltNames contains the domain names and IP addresses that will be added
// to the API Server's x509 certificate SubAltNames field. The values will
// be passed directly to the x509.Certificate object.
type AltNames struct {
	DNSNames []string
	IPs      []net.IP
}

// NewPrivateKey creates an RSA private key
func NewPrivateKey() (*rsa.PrivateKey, error) {
	return rsa.GenerateKey(cryptorand.Reader, rsaKeySize)
}

// NewSelfSignedCACert creates a CA certificate
func NewSelfSignedCACert(cfg Config, key crypto.Signer) (*x509.Certificate, error) {
	now := time.Now()
	tmpl := x509.Certificate{
		SerialNumber: new(big.Int).SetInt64(0),
		Subject: pkix.Name{
			CommonName:   cfg.CommonName,
			Organization: cfg.Organization,
		},
		NotBefore:             now.UTC(),
		NotAfter:              now.Add(duration365d * 10).UTC(),
		KeyUsage:              x509.KeyUsageKeyEncipherment | x509.KeyUsageDigitalSignature | x509.KeyUsageCertSign,
		BasicConstraintsValid: true,
		IsCA:                  true,
	}

	certDERBytes, err := x509.CreateCertificate(cryptorand.Reader, &tmpl, &tmpl, key.Public(), key)
	if err != nil {
		return nil, err
	}
	return x509.ParseCertificate(certDERBytes)
}

// NewSignedCert creates a signed certificate using the given CA certificate and key
<<<<<<< HEAD
func NewSignedCert(cfg Config, key *rsa.PrivateKey, caCert *x509.Certificate, caKey *rsa.PrivateKey) (*x509.Certificate, error) {
=======
func NewSignedCert(cfg Config, key crypto.Signer, caCert *x509.Certificate, caKey crypto.Signer) (*x509.Certificate, error) {
>>>>>>> d54edf18
	serial, err := rand.Int(rand.Reader, new(big.Int).SetInt64(math.MaxInt64))
	if err != nil {
		return nil, err
	}
	if len(cfg.CommonName) == 0 {
		return nil, errors.New("must specify a CommonName")
	}
	if len(cfg.Usages) == 0 {
		return nil, errors.New("must specify at least one ExtKeyUsage")
	}

	certTmpl := x509.Certificate{
		Subject: pkix.Name{
			CommonName:   cfg.CommonName,
			Organization: cfg.Organization,
		},
		DNSNames:     cfg.AltNames.DNSNames,
		IPAddresses:  cfg.AltNames.IPs,
		SerialNumber: serial,
		NotBefore:    caCert.NotBefore,
		NotAfter:     time.Now().Add(duration365d).UTC(),
		KeyUsage:     x509.KeyUsageKeyEncipherment | x509.KeyUsageDigitalSignature,
		ExtKeyUsage:  cfg.Usages,
	}
	certDERBytes, err := x509.CreateCertificate(cryptorand.Reader, &certTmpl, caCert, key.Public(), caKey)
	if err != nil {
		return nil, err
	}
	return x509.ParseCertificate(certDERBytes)
}

// MakeEllipticPrivateKeyPEM creates an ECDSA private key
func MakeEllipticPrivateKeyPEM() ([]byte, error) {
	privateKey, err := ecdsa.GenerateKey(elliptic.P256(), cryptorand.Reader)
	if err != nil {
		return nil, err
	}

	derBytes, err := x509.MarshalECPrivateKey(privateKey)
	if err != nil {
		return nil, err
	}

	privateKeyPemBlock := &pem.Block{
		Type:  ECPrivateKeyBlockType,
		Bytes: derBytes,
	}
	return pem.EncodeToMemory(privateKeyPemBlock), nil
}

// GenerateSelfSignedCertKey creates a self-signed certificate and key for the given host.
// Host may be an IP or a DNS name
// You may also specify additional subject alt names (either ip or dns names) for the certificate.
func GenerateSelfSignedCertKey(host string, alternateIPs []net.IP, alternateDNS []string) ([]byte, []byte, error) {
	return GenerateSelfSignedCertKeyWithFixtures(host, alternateIPs, alternateDNS, "")
}

// GenerateSelfSignedCertKeyWithFixtures creates a self-signed certificate and key for the given host.
// Host may be an IP or a DNS name. You may also specify additional subject alt names (either ip or dns names)
// for the certificate.
//
// If fixtureDirectory is non-empty, it is a directory path which can contain pre-generated certs. The format is:
// <host>_<ip>-<ip>_<alternateDNS>-<alternateDNS>.crt
// <host>_<ip>-<ip>_<alternateDNS>-<alternateDNS>.key
// Certs/keys not existing in that directory are created.
func GenerateSelfSignedCertKeyWithFixtures(host string, alternateIPs []net.IP, alternateDNS []string, fixtureDirectory string) ([]byte, []byte, error) {
	validFrom := time.Now().Add(-time.Hour) // valid an hour earlier to avoid flakes due to clock skew
	maxAge := time.Hour * 24 * 365          // one year self-signed certs

	baseName := fmt.Sprintf("%s_%s_%s", host, strings.Join(ipsToStrings(alternateIPs), "-"), strings.Join(alternateDNS, "-"))
	certFixturePath := path.Join(fixtureDirectory, baseName+".crt")
	keyFixturePath := path.Join(fixtureDirectory, baseName+".key")
	if len(fixtureDirectory) > 0 {
		cert, err := ioutil.ReadFile(certFixturePath)
		if err == nil {
			key, err := ioutil.ReadFile(keyFixturePath)
			if err == nil {
				return cert, key, nil
			}
			return nil, nil, fmt.Errorf("cert %s can be read, but key %s cannot: %v", certFixturePath, keyFixturePath, err)
		}
		maxAge = 100 * time.Hour * 24 * 365 // 100 years fixtures
	}

	caKey, err := rsa.GenerateKey(cryptorand.Reader, 2048)
	if err != nil {
		return nil, nil, err
	}

	caTemplate := x509.Certificate{
		SerialNumber: big.NewInt(1),
		Subject: pkix.Name{
			CommonName: fmt.Sprintf("%s-ca@%d", host, time.Now().Unix()),
		},
		NotBefore: validFrom,
		NotAfter:  validFrom.Add(maxAge),

		KeyUsage:              x509.KeyUsageKeyEncipherment | x509.KeyUsageDigitalSignature | x509.KeyUsageCertSign,
		BasicConstraintsValid: true,
		IsCA:                  true,
	}

	caDERBytes, err := x509.CreateCertificate(cryptorand.Reader, &caTemplate, &caTemplate, &caKey.PublicKey, caKey)
	if err != nil {
		return nil, nil, err
	}

	caCertificate, err := x509.ParseCertificate(caDERBytes)
	if err != nil {
		return nil, nil, err
	}

	priv, err := rsa.GenerateKey(cryptorand.Reader, 2048)
	if err != nil {
		return nil, nil, err
	}

	template := x509.Certificate{
		SerialNumber: big.NewInt(2),
		Subject: pkix.Name{
			CommonName: fmt.Sprintf("%s@%d", host, time.Now().Unix()),
		},
		NotBefore: validFrom,
		NotAfter:  validFrom.Add(maxAge),

		KeyUsage:              x509.KeyUsageKeyEncipherment | x509.KeyUsageDigitalSignature,
		ExtKeyUsage:           []x509.ExtKeyUsage{x509.ExtKeyUsageServerAuth},
		BasicConstraintsValid: true,
	}

	if ip := net.ParseIP(host); ip != nil {
		template.IPAddresses = append(template.IPAddresses, ip)
	} else {
		template.DNSNames = append(template.DNSNames, host)
	}

	template.IPAddresses = append(template.IPAddresses, alternateIPs...)
	template.DNSNames = append(template.DNSNames, alternateDNS...)

	derBytes, err := x509.CreateCertificate(cryptorand.Reader, &template, caCertificate, &priv.PublicKey, caKey)
	if err != nil {
		return nil, nil, err
	}

	// Generate cert, followed by ca
	certBuffer := bytes.Buffer{}
	if err := pem.Encode(&certBuffer, &pem.Block{Type: CertificateBlockType, Bytes: derBytes}); err != nil {
		return nil, nil, err
	}
	if err := pem.Encode(&certBuffer, &pem.Block{Type: CertificateBlockType, Bytes: caDERBytes}); err != nil {
		return nil, nil, err
	}

	// Generate key
	keyBuffer := bytes.Buffer{}
	if err := pem.Encode(&keyBuffer, &pem.Block{Type: RSAPrivateKeyBlockType, Bytes: x509.MarshalPKCS1PrivateKey(priv)}); err != nil {
		return nil, nil, err
	}

	if len(fixtureDirectory) > 0 {
		if err := ioutil.WriteFile(certFixturePath, certBuffer.Bytes(), 0644); err != nil {
			return nil, nil, fmt.Errorf("failed to write cert fixture to %s: %v", certFixturePath, err)
		}
		if err := ioutil.WriteFile(keyFixturePath, keyBuffer.Bytes(), 0644); err != nil {
			return nil, nil, fmt.Errorf("failed to write key fixture to %s: %v", certFixturePath, err)
		}
	}

	return certBuffer.Bytes(), keyBuffer.Bytes(), nil
}

func ipsToStrings(ips []net.IP) []string {
	ss := make([]string, 0, len(ips))
	for _, ip := range ips {
		ss = append(ss, ip.String())
	}
	return ss
}<|MERGE_RESOLUTION|>--- conflicted
+++ resolved
@@ -88,11 +88,7 @@
 }
 
 // NewSignedCert creates a signed certificate using the given CA certificate and key
-<<<<<<< HEAD
-func NewSignedCert(cfg Config, key *rsa.PrivateKey, caCert *x509.Certificate, caKey *rsa.PrivateKey) (*x509.Certificate, error) {
-=======
 func NewSignedCert(cfg Config, key crypto.Signer, caCert *x509.Certificate, caKey crypto.Signer) (*x509.Certificate, error) {
->>>>>>> d54edf18
 	serial, err := rand.Int(rand.Reader, new(big.Int).SetInt64(math.MaxInt64))
 	if err != nil {
 		return nil, err
