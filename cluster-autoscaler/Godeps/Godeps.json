--- conflicted
+++ resolved
@@ -1,10 +1,6 @@
 {
 	"ImportPath": "k8s.io/autoscaler/cluster-autoscaler",
-<<<<<<< HEAD
-	"GoVersion": "go1.10",
-=======
 	"GoVersion": "go1.11",
->>>>>>> d09c20dc
 	"GodepVersion": "v80",
 	"Packages": [
 		"./..."
@@ -22,45 +18,6 @@
 		},
 		{
 			"ImportPath": "github.com/Azure/azure-sdk-for-go/services/compute/mgmt/2018-10-01/compute",
-<<<<<<< HEAD
-			"Comment": "v21.3.0-1-gf69259a97",
-			"Rev": "f69259a971ee1a904d6f0806c89eeded59e86dde"
-		},
-		{
-			"ImportPath": "github.com/Azure/azure-sdk-for-go/services/containerregistry/mgmt/2017-10-01/containerregistry",
-			"Comment": "v21.3.0-1-gf69259a97",
-			"Rev": "f69259a971ee1a904d6f0806c89eeded59e86dde"
-		},
-		{
-			"ImportPath": "github.com/Azure/azure-sdk-for-go/services/containerservice/mgmt/2018-03-31/containerservice",
-			"Comment": "v21.3.0-1-gf69259a97",
-			"Rev": "f69259a971ee1a904d6f0806c89eeded59e86dde"
-		},
-		{
-			"ImportPath": "github.com/Azure/azure-sdk-for-go/services/network/mgmt/2017-09-01/network",
-			"Comment": "v21.3.0-1-gf69259a97",
-			"Rev": "f69259a971ee1a904d6f0806c89eeded59e86dde"
-		},
-		{
-			"ImportPath": "github.com/Azure/azure-sdk-for-go/services/resources/mgmt/2017-05-10/resources",
-			"Comment": "v21.3.0-1-gf69259a97",
-			"Rev": "f69259a971ee1a904d6f0806c89eeded59e86dde"
-		},
-		{
-			"ImportPath": "github.com/Azure/azure-sdk-for-go/services/storage/mgmt/2018-07-01/storage",
-			"Comment": "v21.3.0-1-gf69259a97",
-			"Rev": "f69259a971ee1a904d6f0806c89eeded59e86dde"
-		},
-		{
-			"ImportPath": "github.com/Azure/azure-sdk-for-go/storage",
-			"Comment": "v21.3.0-1-gf69259a97",
-			"Rev": "f69259a971ee1a904d6f0806c89eeded59e86dde"
-		},
-		{
-			"ImportPath": "github.com/Azure/azure-sdk-for-go/version",
-			"Comment": "v21.3.0-1-gf69259a97",
-			"Rev": "f69259a971ee1a904d6f0806c89eeded59e86dde"
-=======
 			"Comment": "v21.3.0-1-gf9b2738fb",
 			"Rev": "f9b2738fbfcef93b637e7c799a5069317361a88f"
 		},
@@ -98,7 +55,6 @@
 			"ImportPath": "github.com/Azure/azure-sdk-for-go/version",
 			"Comment": "v21.3.0-1-gf9b2738fb",
 			"Rev": "f9b2738fbfcef93b637e7c799a5069317361a88f"
->>>>>>> d09c20dc
 		},
 		{
 			"ImportPath": "github.com/Azure/go-ansiterm",
@@ -110,45 +66,6 @@
 		},
 		{
 			"ImportPath": "github.com/Azure/go-autorest/autorest",
-<<<<<<< HEAD
-			"Comment": "v11.1.0-1-gff83a98",
-			"Rev": "ff83a98240aac808b89e83ff35081aaff6a24e5f"
-		},
-		{
-			"ImportPath": "github.com/Azure/go-autorest/autorest/adal",
-			"Comment": "v11.1.0-1-gff83a98",
-			"Rev": "ff83a98240aac808b89e83ff35081aaff6a24e5f"
-		},
-		{
-			"ImportPath": "github.com/Azure/go-autorest/autorest/azure",
-			"Comment": "v11.1.0-1-gff83a98",
-			"Rev": "ff83a98240aac808b89e83ff35081aaff6a24e5f"
-		},
-		{
-			"ImportPath": "github.com/Azure/go-autorest/autorest/date",
-			"Comment": "v11.1.0-1-gff83a98",
-			"Rev": "ff83a98240aac808b89e83ff35081aaff6a24e5f"
-		},
-		{
-			"ImportPath": "github.com/Azure/go-autorest/autorest/to",
-			"Comment": "v11.1.0-1-gff83a98",
-			"Rev": "ff83a98240aac808b89e83ff35081aaff6a24e5f"
-		},
-		{
-			"ImportPath": "github.com/Azure/go-autorest/autorest/validation",
-			"Comment": "v11.1.0-1-gff83a98",
-			"Rev": "ff83a98240aac808b89e83ff35081aaff6a24e5f"
-		},
-		{
-			"ImportPath": "github.com/Azure/go-autorest/logger",
-			"Comment": "v11.1.0-1-gff83a98",
-			"Rev": "ff83a98240aac808b89e83ff35081aaff6a24e5f"
-		},
-		{
-			"ImportPath": "github.com/Azure/go-autorest/version",
-			"Comment": "v11.1.0-1-gff83a98",
-			"Rev": "ff83a98240aac808b89e83ff35081aaff6a24e5f"
-=======
 			"Comment": "v11.1.0-1-g194f960",
 			"Rev": "194f960ee3cf7437e213e07b8250531534f2acb1"
 		},
@@ -206,7 +123,6 @@
 			"ImportPath": "github.com/GoogleCloudPlatform/k8s-cloud-provider/pkg/cloud/mock",
 			"Comment": "1.3.0-1-g86811c8",
 			"Rev": "86811c8b802b74723b1d96cc61696f77abaca509"
->>>>>>> d09c20dc
 		},
 		{
 			"ImportPath": "github.com/JeffAshton/win_pdh",
@@ -360,180 +276,6 @@
 		},
 		{
 			"ImportPath": "github.com/aws/aws-sdk-go/aws",
-<<<<<<< HEAD
-			"Comment": "v1.14.12-2-g5158f890",
-			"Rev": "5158f8902008a985f6b9740a23f19666baed63d9"
-		},
-		{
-			"ImportPath": "github.com/aws/aws-sdk-go/aws/awserr",
-			"Comment": "v1.14.12-2-g5158f890",
-			"Rev": "5158f8902008a985f6b9740a23f19666baed63d9"
-		},
-		{
-			"ImportPath": "github.com/aws/aws-sdk-go/aws/awsutil",
-			"Comment": "v1.14.12-2-g5158f890",
-			"Rev": "5158f8902008a985f6b9740a23f19666baed63d9"
-		},
-		{
-			"ImportPath": "github.com/aws/aws-sdk-go/aws/client",
-			"Comment": "v1.14.12-2-g5158f890",
-			"Rev": "5158f8902008a985f6b9740a23f19666baed63d9"
-		},
-		{
-			"ImportPath": "github.com/aws/aws-sdk-go/aws/client/metadata",
-			"Comment": "v1.14.12-2-g5158f890",
-			"Rev": "5158f8902008a985f6b9740a23f19666baed63d9"
-		},
-		{
-			"ImportPath": "github.com/aws/aws-sdk-go/aws/corehandlers",
-			"Comment": "v1.14.12-2-g5158f890",
-			"Rev": "5158f8902008a985f6b9740a23f19666baed63d9"
-		},
-		{
-			"ImportPath": "github.com/aws/aws-sdk-go/aws/credentials",
-			"Comment": "v1.14.12-2-g5158f890",
-			"Rev": "5158f8902008a985f6b9740a23f19666baed63d9"
-		},
-		{
-			"ImportPath": "github.com/aws/aws-sdk-go/aws/credentials/ec2rolecreds",
-			"Comment": "v1.14.12-2-g5158f890",
-			"Rev": "5158f8902008a985f6b9740a23f19666baed63d9"
-		},
-		{
-			"ImportPath": "github.com/aws/aws-sdk-go/aws/credentials/endpointcreds",
-			"Comment": "v1.14.12-2-g5158f890",
-			"Rev": "5158f8902008a985f6b9740a23f19666baed63d9"
-		},
-		{
-			"ImportPath": "github.com/aws/aws-sdk-go/aws/credentials/stscreds",
-			"Comment": "v1.14.12-2-g5158f890",
-			"Rev": "5158f8902008a985f6b9740a23f19666baed63d9"
-		},
-		{
-			"ImportPath": "github.com/aws/aws-sdk-go/aws/csm",
-			"Comment": "v1.14.12-2-g5158f890",
-			"Rev": "5158f8902008a985f6b9740a23f19666baed63d9"
-		},
-		{
-			"ImportPath": "github.com/aws/aws-sdk-go/aws/defaults",
-			"Comment": "v1.14.12-2-g5158f890",
-			"Rev": "5158f8902008a985f6b9740a23f19666baed63d9"
-		},
-		{
-			"ImportPath": "github.com/aws/aws-sdk-go/aws/ec2metadata",
-			"Comment": "v1.14.12-2-g5158f890",
-			"Rev": "5158f8902008a985f6b9740a23f19666baed63d9"
-		},
-		{
-			"ImportPath": "github.com/aws/aws-sdk-go/aws/endpoints",
-			"Comment": "v1.14.12-2-g5158f890",
-			"Rev": "5158f8902008a985f6b9740a23f19666baed63d9"
-		},
-		{
-			"ImportPath": "github.com/aws/aws-sdk-go/aws/request",
-			"Comment": "v1.14.12-2-g5158f890",
-			"Rev": "5158f8902008a985f6b9740a23f19666baed63d9"
-		},
-		{
-			"ImportPath": "github.com/aws/aws-sdk-go/aws/session",
-			"Comment": "v1.14.12-2-g5158f890",
-			"Rev": "5158f8902008a985f6b9740a23f19666baed63d9"
-		},
-		{
-			"ImportPath": "github.com/aws/aws-sdk-go/aws/signer/v4",
-			"Comment": "v1.14.12-2-g5158f890",
-			"Rev": "5158f8902008a985f6b9740a23f19666baed63d9"
-		},
-		{
-			"ImportPath": "github.com/aws/aws-sdk-go/internal/sdkio",
-			"Comment": "v1.14.12-2-g5158f890",
-			"Rev": "5158f8902008a985f6b9740a23f19666baed63d9"
-		},
-		{
-			"ImportPath": "github.com/aws/aws-sdk-go/internal/sdkrand",
-			"Comment": "v1.14.12-2-g5158f890",
-			"Rev": "5158f8902008a985f6b9740a23f19666baed63d9"
-		},
-		{
-			"ImportPath": "github.com/aws/aws-sdk-go/internal/shareddefaults",
-			"Comment": "v1.14.12-2-g5158f890",
-			"Rev": "5158f8902008a985f6b9740a23f19666baed63d9"
-		},
-		{
-			"ImportPath": "github.com/aws/aws-sdk-go/private/protocol",
-			"Comment": "v1.14.12-2-g5158f890",
-			"Rev": "5158f8902008a985f6b9740a23f19666baed63d9"
-		},
-		{
-			"ImportPath": "github.com/aws/aws-sdk-go/private/protocol/ec2query",
-			"Comment": "v1.14.12-2-g5158f890",
-			"Rev": "5158f8902008a985f6b9740a23f19666baed63d9"
-		},
-		{
-			"ImportPath": "github.com/aws/aws-sdk-go/private/protocol/json/jsonutil",
-			"Comment": "v1.14.12-2-g5158f890",
-			"Rev": "5158f8902008a985f6b9740a23f19666baed63d9"
-		},
-		{
-			"ImportPath": "github.com/aws/aws-sdk-go/private/protocol/jsonrpc",
-			"Comment": "v1.14.12-2-g5158f890",
-			"Rev": "5158f8902008a985f6b9740a23f19666baed63d9"
-		},
-		{
-			"ImportPath": "github.com/aws/aws-sdk-go/private/protocol/query",
-			"Comment": "v1.14.12-2-g5158f890",
-			"Rev": "5158f8902008a985f6b9740a23f19666baed63d9"
-		},
-		{
-			"ImportPath": "github.com/aws/aws-sdk-go/private/protocol/query/queryutil",
-			"Comment": "v1.14.12-2-g5158f890",
-			"Rev": "5158f8902008a985f6b9740a23f19666baed63d9"
-		},
-		{
-			"ImportPath": "github.com/aws/aws-sdk-go/private/protocol/rest",
-			"Comment": "v1.14.12-2-g5158f890",
-			"Rev": "5158f8902008a985f6b9740a23f19666baed63d9"
-		},
-		{
-			"ImportPath": "github.com/aws/aws-sdk-go/private/protocol/xml/xmlutil",
-			"Comment": "v1.14.12-2-g5158f890",
-			"Rev": "5158f8902008a985f6b9740a23f19666baed63d9"
-		},
-		{
-			"ImportPath": "github.com/aws/aws-sdk-go/service/autoscaling",
-			"Comment": "v1.14.12-2-g5158f890",
-			"Rev": "5158f8902008a985f6b9740a23f19666baed63d9"
-		},
-		{
-			"ImportPath": "github.com/aws/aws-sdk-go/service/ec2",
-			"Comment": "v1.14.12-2-g5158f890",
-			"Rev": "5158f8902008a985f6b9740a23f19666baed63d9"
-		},
-		{
-			"ImportPath": "github.com/aws/aws-sdk-go/service/ecr",
-			"Comment": "v1.14.12-2-g5158f890",
-			"Rev": "5158f8902008a985f6b9740a23f19666baed63d9"
-		},
-		{
-			"ImportPath": "github.com/aws/aws-sdk-go/service/elb",
-			"Comment": "v1.14.12-2-g5158f890",
-			"Rev": "5158f8902008a985f6b9740a23f19666baed63d9"
-		},
-		{
-			"ImportPath": "github.com/aws/aws-sdk-go/service/elbv2",
-			"Comment": "v1.14.12-2-g5158f890",
-			"Rev": "5158f8902008a985f6b9740a23f19666baed63d9"
-		},
-		{
-			"ImportPath": "github.com/aws/aws-sdk-go/service/kms",
-			"Comment": "v1.14.12-2-g5158f890",
-			"Rev": "5158f8902008a985f6b9740a23f19666baed63d9"
-		},
-		{
-			"ImportPath": "github.com/aws/aws-sdk-go/service/sts",
-			"Comment": "v1.14.12-2-g5158f890",
-			"Rev": "5158f8902008a985f6b9740a23f19666baed63d9"
-=======
 			"Comment": "v1.16.26-2-g6f009370",
 			"Rev": "6f009370adb66b6023fcea53c6aa8e93682b7151"
 		},
@@ -721,7 +463,6 @@
 			"ImportPath": "github.com/aws/aws-sdk-go/service/sts",
 			"Comment": "v1.16.26-2-g6f009370",
 			"Rev": "6f009370adb66b6023fcea53c6aa8e93682b7151"
->>>>>>> d09c20dc
 		},
 		{
 			"ImportPath": "github.com/beorn7/perks/quantile",
@@ -755,80 +496,6 @@
 		},
 		{
 			"ImportPath": "github.com/containerd/containerd/api/services/containers/v1",
-<<<<<<< HEAD
-			"Comment": "v1.0.2-1-g1ecddc4c",
-			"Rev": "1ecddc4c0dc1b0943b20a9d1d765e3a530812b18"
-		},
-		{
-			"ImportPath": "github.com/containerd/containerd/api/services/tasks/v1",
-			"Comment": "v1.0.2-1-g1ecddc4c",
-			"Rev": "1ecddc4c0dc1b0943b20a9d1d765e3a530812b18"
-		},
-		{
-			"ImportPath": "github.com/containerd/containerd/api/services/version/v1",
-			"Comment": "v1.0.2-1-g1ecddc4c",
-			"Rev": "1ecddc4c0dc1b0943b20a9d1d765e3a530812b18"
-		},
-		{
-			"ImportPath": "github.com/containerd/containerd/api/types",
-			"Comment": "v1.0.2-1-g1ecddc4c",
-			"Rev": "1ecddc4c0dc1b0943b20a9d1d765e3a530812b18"
-		},
-		{
-			"ImportPath": "github.com/containerd/containerd/api/types/task",
-			"Comment": "v1.0.2-1-g1ecddc4c",
-			"Rev": "1ecddc4c0dc1b0943b20a9d1d765e3a530812b18"
-		},
-		{
-			"ImportPath": "github.com/containerd/containerd/containers",
-			"Comment": "v1.0.2-1-g1ecddc4c",
-			"Rev": "1ecddc4c0dc1b0943b20a9d1d765e3a530812b18"
-		},
-		{
-			"ImportPath": "github.com/containerd/containerd/dialer",
-			"Comment": "v1.0.2-1-g1ecddc4c",
-			"Rev": "1ecddc4c0dc1b0943b20a9d1d765e3a530812b18"
-		},
-		{
-			"ImportPath": "github.com/containerd/containerd/errdefs",
-			"Comment": "v1.0.2-1-g1ecddc4c",
-			"Rev": "1ecddc4c0dc1b0943b20a9d1d765e3a530812b18"
-		},
-		{
-			"ImportPath": "github.com/containerd/containerd/namespaces",
-			"Comment": "v1.0.2-1-g1ecddc4c",
-			"Rev": "1ecddc4c0dc1b0943b20a9d1d765e3a530812b18"
-		},
-		{
-			"ImportPath": "github.com/containernetworking/cni/libcni",
-			"Comment": "v0.6.0-1-gd937e08",
-			"Rev": "d937e08e442686b75918fd9a9dba3e5c2b0d0125"
-		},
-		{
-			"ImportPath": "github.com/containernetworking/cni/pkg/invoke",
-			"Comment": "v0.6.0-1-gd937e08",
-			"Rev": "d937e08e442686b75918fd9a9dba3e5c2b0d0125"
-		},
-		{
-			"ImportPath": "github.com/containernetworking/cni/pkg/types",
-			"Comment": "v0.6.0-1-gd937e08",
-			"Rev": "d937e08e442686b75918fd9a9dba3e5c2b0d0125"
-		},
-		{
-			"ImportPath": "github.com/containernetworking/cni/pkg/types/020",
-			"Comment": "v0.6.0-1-gd937e08",
-			"Rev": "d937e08e442686b75918fd9a9dba3e5c2b0d0125"
-		},
-		{
-			"ImportPath": "github.com/containernetworking/cni/pkg/types/current",
-			"Comment": "v0.6.0-1-gd937e08",
-			"Rev": "d937e08e442686b75918fd9a9dba3e5c2b0d0125"
-		},
-		{
-			"ImportPath": "github.com/containernetworking/cni/pkg/version",
-			"Comment": "v0.6.0-1-gd937e08",
-			"Rev": "d937e08e442686b75918fd9a9dba3e5c2b0d0125"
-=======
 			"Comment": "v1.0.2-1-g4f832261",
 			"Rev": "4f83226187d66077c03bbe9916589ca2da3c382a"
 		},
@@ -941,7 +608,6 @@
 			"ImportPath": "github.com/coreos/etcd/pkg/types",
 			"Comment": "v3.3.10-2-gad3836f1d",
 			"Rev": "ad3836f1d3e2584d3c647047c50f2b7179ccc74d"
->>>>>>> d09c20dc
 		},
 		{
 			"ImportPath": "github.com/coreos/go-systemd/daemon",
@@ -965,15 +631,6 @@
 		},
 		{
 			"ImportPath": "github.com/coreos/rkt/api/v1alpha",
-<<<<<<< HEAD
-			"Comment": "v1.25.0-1-g146bc591",
-			"Rev": "146bc591e6612dc902eb82e3a9309cd489a0bea7"
-		},
-		{
-			"ImportPath": "github.com/cyphar/filepath-securejoin",
-			"Comment": "v0.2.1-2-g4803ed0",
-			"Rev": "4803ed03204f18faa22eacfe9a644a716295171c"
-=======
 			"Comment": "v1.25.0-1-gb4a09592",
 			"Rev": "b4a09592685c5bb5a95543883b3ac576a8d1bc9f"
 		},
@@ -981,7 +638,6 @@
 			"ImportPath": "github.com/cyphar/filepath-securejoin",
 			"Comment": "v0.2.1-2-g88db11b",
 			"Rev": "88db11beed1d3caf71fdd7be7d2bdd1abaee44ae"
->>>>>>> d09c20dc
 		},
 		{
 			"ImportPath": "github.com/d2g/dhcp4",
@@ -1003,145 +659,6 @@
 		},
 		{
 			"ImportPath": "github.com/docker/distribution/digestset",
-<<<<<<< HEAD
-			"Comment": "v2.6.0-rc.1-210-g57439825",
-			"Rev": "574398254c68162bb765bcd17ceace042a9e7a6b"
-		},
-		{
-			"ImportPath": "github.com/docker/distribution/reference",
-			"Comment": "v2.6.0-rc.1-210-g57439825",
-			"Rev": "574398254c68162bb765bcd17ceace042a9e7a6b"
-		},
-		{
-			"ImportPath": "github.com/docker/docker/api",
-			"Comment": "docs-v1.12.0-rc4-2016-07-15-9512-gb9d45ce203",
-			"Rev": "b9d45ce2039424222a4739096bba89dc9faf7fde"
-		},
-		{
-			"ImportPath": "github.com/docker/docker/api/types",
-			"Comment": "docs-v1.12.0-rc4-2016-07-15-9512-gb9d45ce203",
-			"Rev": "b9d45ce2039424222a4739096bba89dc9faf7fde"
-		},
-		{
-			"ImportPath": "github.com/docker/docker/api/types/blkiodev",
-			"Comment": "docs-v1.12.0-rc4-2016-07-15-9512-gb9d45ce203",
-			"Rev": "b9d45ce2039424222a4739096bba89dc9faf7fde"
-		},
-		{
-			"ImportPath": "github.com/docker/docker/api/types/container",
-			"Comment": "docs-v1.12.0-rc4-2016-07-15-9512-gb9d45ce203",
-			"Rev": "b9d45ce2039424222a4739096bba89dc9faf7fde"
-		},
-		{
-			"ImportPath": "github.com/docker/docker/api/types/events",
-			"Comment": "docs-v1.12.0-rc4-2016-07-15-9512-gb9d45ce203",
-			"Rev": "b9d45ce2039424222a4739096bba89dc9faf7fde"
-		},
-		{
-			"ImportPath": "github.com/docker/docker/api/types/filters",
-			"Comment": "docs-v1.12.0-rc4-2016-07-15-9512-gb9d45ce203",
-			"Rev": "b9d45ce2039424222a4739096bba89dc9faf7fde"
-		},
-		{
-			"ImportPath": "github.com/docker/docker/api/types/image",
-			"Comment": "docs-v1.12.0-rc4-2016-07-15-9512-gb9d45ce203",
-			"Rev": "b9d45ce2039424222a4739096bba89dc9faf7fde"
-		},
-		{
-			"ImportPath": "github.com/docker/docker/api/types/mount",
-			"Comment": "docs-v1.12.0-rc4-2016-07-15-9512-gb9d45ce203",
-			"Rev": "b9d45ce2039424222a4739096bba89dc9faf7fde"
-		},
-		{
-			"ImportPath": "github.com/docker/docker/api/types/network",
-			"Comment": "docs-v1.12.0-rc4-2016-07-15-9512-gb9d45ce203",
-			"Rev": "b9d45ce2039424222a4739096bba89dc9faf7fde"
-		},
-		{
-			"ImportPath": "github.com/docker/docker/api/types/registry",
-			"Comment": "docs-v1.12.0-rc4-2016-07-15-9512-gb9d45ce203",
-			"Rev": "b9d45ce2039424222a4739096bba89dc9faf7fde"
-		},
-		{
-			"ImportPath": "github.com/docker/docker/api/types/strslice",
-			"Comment": "docs-v1.12.0-rc4-2016-07-15-9512-gb9d45ce203",
-			"Rev": "b9d45ce2039424222a4739096bba89dc9faf7fde"
-		},
-		{
-			"ImportPath": "github.com/docker/docker/api/types/swarm",
-			"Comment": "docs-v1.12.0-rc4-2016-07-15-9512-gb9d45ce203",
-			"Rev": "b9d45ce2039424222a4739096bba89dc9faf7fde"
-		},
-		{
-			"ImportPath": "github.com/docker/docker/api/types/swarm/runtime",
-			"Comment": "docs-v1.12.0-rc4-2016-07-15-9512-gb9d45ce203",
-			"Rev": "b9d45ce2039424222a4739096bba89dc9faf7fde"
-		},
-		{
-			"ImportPath": "github.com/docker/docker/api/types/time",
-			"Comment": "docs-v1.12.0-rc4-2016-07-15-9512-gb9d45ce203",
-			"Rev": "b9d45ce2039424222a4739096bba89dc9faf7fde"
-		},
-		{
-			"ImportPath": "github.com/docker/docker/api/types/versions",
-			"Comment": "docs-v1.12.0-rc4-2016-07-15-9512-gb9d45ce203",
-			"Rev": "b9d45ce2039424222a4739096bba89dc9faf7fde"
-		},
-		{
-			"ImportPath": "github.com/docker/docker/api/types/volume",
-			"Comment": "docs-v1.12.0-rc4-2016-07-15-9512-gb9d45ce203",
-			"Rev": "b9d45ce2039424222a4739096bba89dc9faf7fde"
-		},
-		{
-			"ImportPath": "github.com/docker/docker/client",
-			"Comment": "docs-v1.12.0-rc4-2016-07-15-9512-gb9d45ce203",
-			"Rev": "b9d45ce2039424222a4739096bba89dc9faf7fde"
-		},
-		{
-			"ImportPath": "github.com/docker/docker/daemon/logger/jsonfilelog/jsonlog",
-			"Comment": "docs-v1.12.0-rc4-2016-07-15-9512-gb9d45ce203",
-			"Rev": "b9d45ce2039424222a4739096bba89dc9faf7fde"
-		},
-		{
-			"ImportPath": "github.com/docker/docker/pkg/jsonmessage",
-			"Comment": "docs-v1.12.0-rc4-2016-07-15-9512-gb9d45ce203",
-			"Rev": "b9d45ce2039424222a4739096bba89dc9faf7fde"
-		},
-		{
-			"ImportPath": "github.com/docker/docker/pkg/mount",
-			"Comment": "docs-v1.12.0-rc4-2016-07-15-9512-gb9d45ce203",
-			"Rev": "b9d45ce2039424222a4739096bba89dc9faf7fde"
-		},
-		{
-			"ImportPath": "github.com/docker/docker/pkg/parsers",
-			"Comment": "docs-v1.12.0-rc4-2016-07-15-9512-gb9d45ce203",
-			"Rev": "b9d45ce2039424222a4739096bba89dc9faf7fde"
-		},
-		{
-			"ImportPath": "github.com/docker/docker/pkg/parsers/operatingsystem",
-			"Comment": "docs-v1.12.0-rc4-2016-07-15-9512-gb9d45ce203",
-			"Rev": "b9d45ce2039424222a4739096bba89dc9faf7fde"
-		},
-		{
-			"ImportPath": "github.com/docker/docker/pkg/stdcopy",
-			"Comment": "docs-v1.12.0-rc4-2016-07-15-9512-gb9d45ce203",
-			"Rev": "b9d45ce2039424222a4739096bba89dc9faf7fde"
-		},
-		{
-			"ImportPath": "github.com/docker/docker/pkg/sysinfo",
-			"Comment": "docs-v1.12.0-rc4-2016-07-15-9512-gb9d45ce203",
-			"Rev": "b9d45ce2039424222a4739096bba89dc9faf7fde"
-		},
-		{
-			"ImportPath": "github.com/docker/docker/pkg/term",
-			"Comment": "docs-v1.12.0-rc4-2016-07-15-9512-gb9d45ce203",
-			"Rev": "b9d45ce2039424222a4739096bba89dc9faf7fde"
-		},
-		{
-			"ImportPath": "github.com/docker/docker/pkg/term/windows",
-			"Comment": "docs-v1.12.0-rc4-2016-07-15-9512-gb9d45ce203",
-			"Rev": "b9d45ce2039424222a4739096bba89dc9faf7fde"
-=======
 			"Comment": "v2.6.0-rc.1-210-gca569cd5",
 			"Rev": "ca569cd52b6d70516ce653e6176c09a210df2dce"
 		},
@@ -1279,7 +796,6 @@
 			"ImportPath": "github.com/docker/docker/pkg/term/windows",
 			"Comment": "docs-v1.12.0-rc4-2016-07-15-9512-g14c5b67124",
 			"Rev": "14c5b67124e4e186208eb3e50b6d28b4fc9411bc"
->>>>>>> d09c20dc
 		},
 		{
 			"ImportPath": "github.com/docker/go-connections/nat",
@@ -1303,13 +819,8 @@
 		},
 		{
 			"ImportPath": "github.com/docker/libnetwork/ipvs",
-<<<<<<< HEAD
-			"Comment": "v0.8.0-dev.2-1266-g7f19fbd0",
-			"Rev": "7f19fbd0c6a18726b8e2d08f30e7edd95a14e53a"
-=======
 			"Comment": "v0.8.0-dev.2-1266-g9b2d7226",
 			"Rev": "9b2d7226ac3d7b2ef32c3a8bf2eb31364d24f4dd"
->>>>>>> d09c20dc
 		},
 		{
 			"ImportPath": "github.com/docker/spdystream",
@@ -1462,185 +973,6 @@
 		},
 		{
 			"ImportPath": "github.com/google/cadvisor/accelerators",
-<<<<<<< HEAD
-			"Comment": "v0.32.0-1-g52a73c09",
-			"Rev": "52a73c092dca558f97bf5e750ec314ad0e08a9f3"
-		},
-		{
-			"ImportPath": "github.com/google/cadvisor/cache/memory",
-			"Comment": "v0.32.0-1-g52a73c09",
-			"Rev": "52a73c092dca558f97bf5e750ec314ad0e08a9f3"
-		},
-		{
-			"ImportPath": "github.com/google/cadvisor/collector",
-			"Comment": "v0.32.0-1-g52a73c09",
-			"Rev": "52a73c092dca558f97bf5e750ec314ad0e08a9f3"
-		},
-		{
-			"ImportPath": "github.com/google/cadvisor/container",
-			"Comment": "v0.32.0-1-g52a73c09",
-			"Rev": "52a73c092dca558f97bf5e750ec314ad0e08a9f3"
-		},
-		{
-			"ImportPath": "github.com/google/cadvisor/container/common",
-			"Comment": "v0.32.0-1-g52a73c09",
-			"Rev": "52a73c092dca558f97bf5e750ec314ad0e08a9f3"
-		},
-		{
-			"ImportPath": "github.com/google/cadvisor/container/containerd",
-			"Comment": "v0.32.0-1-g52a73c09",
-			"Rev": "52a73c092dca558f97bf5e750ec314ad0e08a9f3"
-		},
-		{
-			"ImportPath": "github.com/google/cadvisor/container/crio",
-			"Comment": "v0.32.0-1-g52a73c09",
-			"Rev": "52a73c092dca558f97bf5e750ec314ad0e08a9f3"
-		},
-		{
-			"ImportPath": "github.com/google/cadvisor/container/docker",
-			"Comment": "v0.32.0-1-g52a73c09",
-			"Rev": "52a73c092dca558f97bf5e750ec314ad0e08a9f3"
-		},
-		{
-			"ImportPath": "github.com/google/cadvisor/container/libcontainer",
-			"Comment": "v0.32.0-1-g52a73c09",
-			"Rev": "52a73c092dca558f97bf5e750ec314ad0e08a9f3"
-		},
-		{
-			"ImportPath": "github.com/google/cadvisor/container/mesos",
-			"Comment": "v0.32.0-1-g52a73c09",
-			"Rev": "52a73c092dca558f97bf5e750ec314ad0e08a9f3"
-		},
-		{
-			"ImportPath": "github.com/google/cadvisor/container/raw",
-			"Comment": "v0.32.0-1-g52a73c09",
-			"Rev": "52a73c092dca558f97bf5e750ec314ad0e08a9f3"
-		},
-		{
-			"ImportPath": "github.com/google/cadvisor/container/rkt",
-			"Comment": "v0.32.0-1-g52a73c09",
-			"Rev": "52a73c092dca558f97bf5e750ec314ad0e08a9f3"
-		},
-		{
-			"ImportPath": "github.com/google/cadvisor/container/systemd",
-			"Comment": "v0.32.0-1-g52a73c09",
-			"Rev": "52a73c092dca558f97bf5e750ec314ad0e08a9f3"
-		},
-		{
-			"ImportPath": "github.com/google/cadvisor/devicemapper",
-			"Comment": "v0.32.0-1-g52a73c09",
-			"Rev": "52a73c092dca558f97bf5e750ec314ad0e08a9f3"
-		},
-		{
-			"ImportPath": "github.com/google/cadvisor/events",
-			"Comment": "v0.32.0-1-g52a73c09",
-			"Rev": "52a73c092dca558f97bf5e750ec314ad0e08a9f3"
-		},
-		{
-			"ImportPath": "github.com/google/cadvisor/fs",
-			"Comment": "v0.32.0-1-g52a73c09",
-			"Rev": "52a73c092dca558f97bf5e750ec314ad0e08a9f3"
-		},
-		{
-			"ImportPath": "github.com/google/cadvisor/info/v1",
-			"Comment": "v0.32.0-1-g52a73c09",
-			"Rev": "52a73c092dca558f97bf5e750ec314ad0e08a9f3"
-		},
-		{
-			"ImportPath": "github.com/google/cadvisor/info/v2",
-			"Comment": "v0.32.0-1-g52a73c09",
-			"Rev": "52a73c092dca558f97bf5e750ec314ad0e08a9f3"
-		},
-		{
-			"ImportPath": "github.com/google/cadvisor/machine",
-			"Comment": "v0.32.0-1-g52a73c09",
-			"Rev": "52a73c092dca558f97bf5e750ec314ad0e08a9f3"
-		},
-		{
-			"ImportPath": "github.com/google/cadvisor/manager",
-			"Comment": "v0.32.0-1-g52a73c09",
-			"Rev": "52a73c092dca558f97bf5e750ec314ad0e08a9f3"
-		},
-		{
-			"ImportPath": "github.com/google/cadvisor/manager/watcher",
-			"Comment": "v0.32.0-1-g52a73c09",
-			"Rev": "52a73c092dca558f97bf5e750ec314ad0e08a9f3"
-		},
-		{
-			"ImportPath": "github.com/google/cadvisor/manager/watcher/raw",
-			"Comment": "v0.32.0-1-g52a73c09",
-			"Rev": "52a73c092dca558f97bf5e750ec314ad0e08a9f3"
-		},
-		{
-			"ImportPath": "github.com/google/cadvisor/manager/watcher/rkt",
-			"Comment": "v0.32.0-1-g52a73c09",
-			"Rev": "52a73c092dca558f97bf5e750ec314ad0e08a9f3"
-		},
-		{
-			"ImportPath": "github.com/google/cadvisor/metrics",
-			"Comment": "v0.32.0-1-g52a73c09",
-			"Rev": "52a73c092dca558f97bf5e750ec314ad0e08a9f3"
-		},
-		{
-			"ImportPath": "github.com/google/cadvisor/storage",
-			"Comment": "v0.32.0-1-g52a73c09",
-			"Rev": "52a73c092dca558f97bf5e750ec314ad0e08a9f3"
-		},
-		{
-			"ImportPath": "github.com/google/cadvisor/summary",
-			"Comment": "v0.32.0-1-g52a73c09",
-			"Rev": "52a73c092dca558f97bf5e750ec314ad0e08a9f3"
-		},
-		{
-			"ImportPath": "github.com/google/cadvisor/utils",
-			"Comment": "v0.32.0-1-g52a73c09",
-			"Rev": "52a73c092dca558f97bf5e750ec314ad0e08a9f3"
-		},
-		{
-			"ImportPath": "github.com/google/cadvisor/utils/cloudinfo",
-			"Comment": "v0.32.0-1-g52a73c09",
-			"Rev": "52a73c092dca558f97bf5e750ec314ad0e08a9f3"
-		},
-		{
-			"ImportPath": "github.com/google/cadvisor/utils/cpuload",
-			"Comment": "v0.32.0-1-g52a73c09",
-			"Rev": "52a73c092dca558f97bf5e750ec314ad0e08a9f3"
-		},
-		{
-			"ImportPath": "github.com/google/cadvisor/utils/cpuload/netlink",
-			"Comment": "v0.32.0-1-g52a73c09",
-			"Rev": "52a73c092dca558f97bf5e750ec314ad0e08a9f3"
-		},
-		{
-			"ImportPath": "github.com/google/cadvisor/utils/docker",
-			"Comment": "v0.32.0-1-g52a73c09",
-			"Rev": "52a73c092dca558f97bf5e750ec314ad0e08a9f3"
-		},
-		{
-			"ImportPath": "github.com/google/cadvisor/utils/oomparser",
-			"Comment": "v0.32.0-1-g52a73c09",
-			"Rev": "52a73c092dca558f97bf5e750ec314ad0e08a9f3"
-		},
-		{
-			"ImportPath": "github.com/google/cadvisor/utils/sysfs",
-			"Comment": "v0.32.0-1-g52a73c09",
-			"Rev": "52a73c092dca558f97bf5e750ec314ad0e08a9f3"
-		},
-		{
-			"ImportPath": "github.com/google/cadvisor/utils/sysinfo",
-			"Comment": "v0.32.0-1-g52a73c09",
-			"Rev": "52a73c092dca558f97bf5e750ec314ad0e08a9f3"
-		},
-		{
-			"ImportPath": "github.com/google/cadvisor/version",
-			"Comment": "v0.32.0-1-g52a73c09",
-			"Rev": "52a73c092dca558f97bf5e750ec314ad0e08a9f3"
-		},
-		{
-			"ImportPath": "github.com/google/cadvisor/zfs",
-			"Comment": "v0.32.0-1-g52a73c09",
-			"Rev": "52a73c092dca558f97bf5e750ec314ad0e08a9f3"
-=======
 			"Comment": "v0.33.0-1-ga7bceb79",
 			"Rev": "a7bceb797ce7458629f7536da5de2b6a6018150b"
 		},
@@ -1818,7 +1150,6 @@
 			"ImportPath": "github.com/google/cadvisor/zfs",
 			"Comment": "v0.33.0-1-ga7bceb79",
 			"Rev": "a7bceb797ce7458629f7536da5de2b6a6018150b"
->>>>>>> d09c20dc
 		},
 		{
 			"ImportPath": "github.com/google/gofuzz",
@@ -2043,33 +1374,6 @@
 		},
 		{
 			"ImportPath": "github.com/libopenstorage/openstorage/api",
-<<<<<<< HEAD
-			"Rev": "329acfd7137ae2818a660019b9ee9bb2e7be5708"
-		},
-		{
-			"ImportPath": "github.com/libopenstorage/openstorage/api/client",
-			"Rev": "329acfd7137ae2818a660019b9ee9bb2e7be5708"
-		},
-		{
-			"ImportPath": "github.com/libopenstorage/openstorage/api/client/volume",
-			"Rev": "329acfd7137ae2818a660019b9ee9bb2e7be5708"
-		},
-		{
-			"ImportPath": "github.com/libopenstorage/openstorage/api/spec",
-			"Rev": "329acfd7137ae2818a660019b9ee9bb2e7be5708"
-		},
-		{
-			"ImportPath": "github.com/libopenstorage/openstorage/pkg/parser",
-			"Rev": "329acfd7137ae2818a660019b9ee9bb2e7be5708"
-		},
-		{
-			"ImportPath": "github.com/libopenstorage/openstorage/pkg/units",
-			"Rev": "329acfd7137ae2818a660019b9ee9bb2e7be5708"
-		},
-		{
-			"ImportPath": "github.com/libopenstorage/openstorage/volume",
-			"Rev": "329acfd7137ae2818a660019b9ee9bb2e7be5708"
-=======
 			"Rev": "506d5db6cc9c681ec021ebbd225ec0cc7516dd20"
 		},
 		{
@@ -2100,7 +1404,6 @@
 			"ImportPath": "github.com/lithammer/dedent",
 			"Comment": "v1.1.0",
 			"Rev": "8478954c3bc893cf36c5ee7c822266b993a3b3ee"
->>>>>>> d09c20dc
 		},
 		{
 			"ImportPath": "github.com/mailru/easyjson/buffer",
@@ -2131,75 +1434,6 @@
 		},
 		{
 			"ImportPath": "github.com/mesos/mesos-go/api/v1/lib",
-<<<<<<< HEAD
-			"Comment": "mesos-1.6.x-14-ga4ada8a",
-			"Rev": "a4ada8a93faa85379cf81ec14c707d37e49f9d19"
-		},
-		{
-			"ImportPath": "github.com/mesos/mesos-go/api/v1/lib/agent",
-			"Comment": "mesos-1.6.x-14-ga4ada8a",
-			"Rev": "a4ada8a93faa85379cf81ec14c707d37e49f9d19"
-		},
-		{
-			"ImportPath": "github.com/mesos/mesos-go/api/v1/lib/agent/calls",
-			"Comment": "mesos-1.6.x-14-ga4ada8a",
-			"Rev": "a4ada8a93faa85379cf81ec14c707d37e49f9d19"
-		},
-		{
-			"ImportPath": "github.com/mesos/mesos-go/api/v1/lib/client",
-			"Comment": "mesos-1.6.x-14-ga4ada8a",
-			"Rev": "a4ada8a93faa85379cf81ec14c707d37e49f9d19"
-		},
-		{
-			"ImportPath": "github.com/mesos/mesos-go/api/v1/lib/debug",
-			"Comment": "mesos-1.6.x-14-ga4ada8a",
-			"Rev": "a4ada8a93faa85379cf81ec14c707d37e49f9d19"
-		},
-		{
-			"ImportPath": "github.com/mesos/mesos-go/api/v1/lib/encoding",
-			"Comment": "mesos-1.6.x-14-ga4ada8a",
-			"Rev": "a4ada8a93faa85379cf81ec14c707d37e49f9d19"
-		},
-		{
-			"ImportPath": "github.com/mesos/mesos-go/api/v1/lib/encoding/codecs",
-			"Comment": "mesos-1.6.x-14-ga4ada8a",
-			"Rev": "a4ada8a93faa85379cf81ec14c707d37e49f9d19"
-		},
-		{
-			"ImportPath": "github.com/mesos/mesos-go/api/v1/lib/encoding/framing",
-			"Comment": "mesos-1.6.x-14-ga4ada8a",
-			"Rev": "a4ada8a93faa85379cf81ec14c707d37e49f9d19"
-		},
-		{
-			"ImportPath": "github.com/mesos/mesos-go/api/v1/lib/encoding/json",
-			"Comment": "mesos-1.6.x-14-ga4ada8a",
-			"Rev": "a4ada8a93faa85379cf81ec14c707d37e49f9d19"
-		},
-		{
-			"ImportPath": "github.com/mesos/mesos-go/api/v1/lib/encoding/proto",
-			"Comment": "mesos-1.6.x-14-ga4ada8a",
-			"Rev": "a4ada8a93faa85379cf81ec14c707d37e49f9d19"
-		},
-		{
-			"ImportPath": "github.com/mesos/mesos-go/api/v1/lib/httpcli",
-			"Comment": "mesos-1.6.x-14-ga4ada8a",
-			"Rev": "a4ada8a93faa85379cf81ec14c707d37e49f9d19"
-		},
-		{
-			"ImportPath": "github.com/mesos/mesos-go/api/v1/lib/httpcli/apierrors",
-			"Comment": "mesos-1.6.x-14-ga4ada8a",
-			"Rev": "a4ada8a93faa85379cf81ec14c707d37e49f9d19"
-		},
-		{
-			"ImportPath": "github.com/mesos/mesos-go/api/v1/lib/recordio",
-			"Comment": "mesos-1.6.x-14-ga4ada8a",
-			"Rev": "a4ada8a93faa85379cf81ec14c707d37e49f9d19"
-		},
-		{
-			"ImportPath": "github.com/mesos/mesos-go/api/v1/lib/roles",
-			"Comment": "mesos-1.6.x-14-ga4ada8a",
-			"Rev": "a4ada8a93faa85379cf81ec14c707d37e49f9d19"
-=======
 			"Comment": "mesos-1.6.x-14-g3eac7f2",
 			"Rev": "3eac7f2619c6f6f1a5f0de2c01179d71d308dc2f"
 		},
@@ -2267,7 +1501,6 @@
 			"ImportPath": "github.com/mesos/mesos-go/api/v1/lib/roles",
 			"Comment": "mesos-1.6.x-14-g3eac7f2",
 			"Rev": "3eac7f2619c6f6f1a5f0de2c01179d71d308dc2f"
->>>>>>> d09c20dc
 		},
 		{
 			"ImportPath": "github.com/miekg/dns",
@@ -2328,85 +1561,6 @@
 		},
 		{
 			"ImportPath": "github.com/opencontainers/runc/libcontainer",
-<<<<<<< HEAD
-			"Comment": "v1.0.0-rc5-47-g5746fc4a",
-			"Rev": "5746fc4ae82a1641fc508ec77aa3a388242041d8"
-		},
-		{
-			"ImportPath": "github.com/opencontainers/runc/libcontainer/apparmor",
-			"Comment": "v1.0.0-rc5-47-g5746fc4a",
-			"Rev": "5746fc4ae82a1641fc508ec77aa3a388242041d8"
-		},
-		{
-			"ImportPath": "github.com/opencontainers/runc/libcontainer/cgroups",
-			"Comment": "v1.0.0-rc5-47-g5746fc4a",
-			"Rev": "5746fc4ae82a1641fc508ec77aa3a388242041d8"
-		},
-		{
-			"ImportPath": "github.com/opencontainers/runc/libcontainer/cgroups/fs",
-			"Comment": "v1.0.0-rc5-47-g5746fc4a",
-			"Rev": "5746fc4ae82a1641fc508ec77aa3a388242041d8"
-		},
-		{
-			"ImportPath": "github.com/opencontainers/runc/libcontainer/cgroups/systemd",
-			"Comment": "v1.0.0-rc5-47-g5746fc4a",
-			"Rev": "5746fc4ae82a1641fc508ec77aa3a388242041d8"
-		},
-		{
-			"ImportPath": "github.com/opencontainers/runc/libcontainer/configs",
-			"Comment": "v1.0.0-rc5-47-g5746fc4a",
-			"Rev": "5746fc4ae82a1641fc508ec77aa3a388242041d8"
-		},
-		{
-			"ImportPath": "github.com/opencontainers/runc/libcontainer/configs/validate",
-			"Comment": "v1.0.0-rc5-47-g5746fc4a",
-			"Rev": "5746fc4ae82a1641fc508ec77aa3a388242041d8"
-		},
-		{
-			"ImportPath": "github.com/opencontainers/runc/libcontainer/criurpc",
-			"Comment": "v1.0.0-rc5-47-g5746fc4a",
-			"Rev": "5746fc4ae82a1641fc508ec77aa3a388242041d8"
-		},
-		{
-			"ImportPath": "github.com/opencontainers/runc/libcontainer/intelrdt",
-			"Comment": "v1.0.0-rc5-47-g5746fc4a",
-			"Rev": "5746fc4ae82a1641fc508ec77aa3a388242041d8"
-		},
-		{
-			"ImportPath": "github.com/opencontainers/runc/libcontainer/keys",
-			"Comment": "v1.0.0-rc5-47-g5746fc4a",
-			"Rev": "5746fc4ae82a1641fc508ec77aa3a388242041d8"
-		},
-		{
-			"ImportPath": "github.com/opencontainers/runc/libcontainer/mount",
-			"Comment": "v1.0.0-rc5-47-g5746fc4a",
-			"Rev": "5746fc4ae82a1641fc508ec77aa3a388242041d8"
-		},
-		{
-			"ImportPath": "github.com/opencontainers/runc/libcontainer/seccomp",
-			"Comment": "v1.0.0-rc5-47-g5746fc4a",
-			"Rev": "5746fc4ae82a1641fc508ec77aa3a388242041d8"
-		},
-		{
-			"ImportPath": "github.com/opencontainers/runc/libcontainer/stacktrace",
-			"Comment": "v1.0.0-rc5-47-g5746fc4a",
-			"Rev": "5746fc4ae82a1641fc508ec77aa3a388242041d8"
-		},
-		{
-			"ImportPath": "github.com/opencontainers/runc/libcontainer/system",
-			"Comment": "v1.0.0-rc5-47-g5746fc4a",
-			"Rev": "5746fc4ae82a1641fc508ec77aa3a388242041d8"
-		},
-		{
-			"ImportPath": "github.com/opencontainers/runc/libcontainer/user",
-			"Comment": "v1.0.0-rc5-47-g5746fc4a",
-			"Rev": "5746fc4ae82a1641fc508ec77aa3a388242041d8"
-		},
-		{
-			"ImportPath": "github.com/opencontainers/runc/libcontainer/utils",
-			"Comment": "v1.0.0-rc5-47-g5746fc4a",
-			"Rev": "5746fc4ae82a1641fc508ec77aa3a388242041d8"
-=======
 			"Comment": "v1.0.0-rc5-177-g14ef77d6",
 			"Rev": "14ef77d680b7bc24608d3693b47afad743bc78fc"
 		},
@@ -2484,7 +1638,6 @@
 			"ImportPath": "github.com/opencontainers/runc/libcontainer/utils",
 			"Comment": "v1.0.0-rc5-177-g14ef77d6",
 			"Rev": "14ef77d680b7bc24608d3693b47afad743bc78fc"
->>>>>>> d09c20dc
 		},
 		{
 			"ImportPath": "github.com/opencontainers/runtime-spec/specs-go",
@@ -2502,101 +1655,6 @@
 			"Rev": "4a2974bf1ee960774ffd517717f1f45325af0206"
 		},
 		{
-			"ImportPath": "github.com/openshift/cluster-api/pkg/apis/cluster/common",
-			"Comment": "0.0.0-alpha.4-137-gf65858350",
-			"Rev": "f658583500762b3c129716017235daeff04861a5"
-		},
-		{
-			"ImportPath": "github.com/openshift/cluster-api/pkg/apis/cluster/v1alpha1",
-			"Comment": "0.0.0-alpha.4-137-gf65858350",
-			"Rev": "f658583500762b3c129716017235daeff04861a5"
-		},
-		{
-			"ImportPath": "github.com/openshift/cluster-api/pkg/apis/machine/common",
-			"Comment": "0.0.0-alpha.4-137-gf65858350",
-			"Rev": "f658583500762b3c129716017235daeff04861a5"
-		},
-		{
-			"ImportPath": "github.com/openshift/cluster-api/pkg/apis/machine/v1beta1",
-			"Comment": "0.0.0-alpha.4-137-gf65858350",
-			"Rev": "f658583500762b3c129716017235daeff04861a5"
-		},
-		{
-			"ImportPath": "github.com/openshift/cluster-api/pkg/client/clientset_generated/clientset",
-			"Comment": "0.0.0-alpha.4-137-gf65858350",
-			"Rev": "f658583500762b3c129716017235daeff04861a5"
-		},
-		{
-			"ImportPath": "github.com/openshift/cluster-api/pkg/client/clientset_generated/clientset/fake",
-			"Comment": "0.0.0-alpha.4-137-gf65858350",
-			"Rev": "f658583500762b3c129716017235daeff04861a5"
-		},
-		{
-			"ImportPath": "github.com/openshift/cluster-api/pkg/client/clientset_generated/clientset/scheme",
-			"Comment": "0.0.0-alpha.4-137-gf65858350",
-			"Rev": "f658583500762b3c129716017235daeff04861a5"
-		},
-		{
-			"ImportPath": "github.com/openshift/cluster-api/pkg/client/clientset_generated/clientset/typed/cluster/v1alpha1",
-			"Comment": "0.0.0-alpha.4-137-gf65858350",
-			"Rev": "f658583500762b3c129716017235daeff04861a5"
-		},
-		{
-			"ImportPath": "github.com/openshift/cluster-api/pkg/client/clientset_generated/clientset/typed/cluster/v1alpha1/fake",
-			"Comment": "0.0.0-alpha.4-137-gf65858350",
-			"Rev": "f658583500762b3c129716017235daeff04861a5"
-		},
-		{
-			"ImportPath": "github.com/openshift/cluster-api/pkg/client/clientset_generated/clientset/typed/machine/v1beta1",
-			"Comment": "0.0.0-alpha.4-137-gf65858350",
-			"Rev": "f658583500762b3c129716017235daeff04861a5"
-		},
-		{
-			"ImportPath": "github.com/openshift/cluster-api/pkg/client/clientset_generated/clientset/typed/machine/v1beta1/fake",
-			"Comment": "0.0.0-alpha.4-137-gf65858350",
-			"Rev": "f658583500762b3c129716017235daeff04861a5"
-		},
-		{
-			"ImportPath": "github.com/openshift/cluster-api/pkg/client/informers_generated/externalversions",
-			"Comment": "0.0.0-alpha.4-137-gf65858350",
-			"Rev": "f658583500762b3c129716017235daeff04861a5"
-		},
-		{
-			"ImportPath": "github.com/openshift/cluster-api/pkg/client/informers_generated/externalversions/cluster",
-			"Comment": "0.0.0-alpha.4-137-gf65858350",
-			"Rev": "f658583500762b3c129716017235daeff04861a5"
-		},
-		{
-			"ImportPath": "github.com/openshift/cluster-api/pkg/client/informers_generated/externalversions/cluster/v1alpha1",
-			"Comment": "0.0.0-alpha.4-137-gf65858350",
-			"Rev": "f658583500762b3c129716017235daeff04861a5"
-		},
-		{
-			"ImportPath": "github.com/openshift/cluster-api/pkg/client/informers_generated/externalversions/internalinterfaces",
-			"Comment": "0.0.0-alpha.4-137-gf65858350",
-			"Rev": "f658583500762b3c129716017235daeff04861a5"
-		},
-		{
-			"ImportPath": "github.com/openshift/cluster-api/pkg/client/informers_generated/externalversions/machine",
-			"Comment": "0.0.0-alpha.4-137-gf65858350",
-			"Rev": "f658583500762b3c129716017235daeff04861a5"
-		},
-		{
-			"ImportPath": "github.com/openshift/cluster-api/pkg/client/informers_generated/externalversions/machine/v1beta1",
-			"Comment": "0.0.0-alpha.4-137-gf65858350",
-			"Rev": "f658583500762b3c129716017235daeff04861a5"
-		},
-		{
-			"ImportPath": "github.com/openshift/cluster-api/pkg/client/listers_generated/cluster/v1alpha1",
-			"Comment": "0.0.0-alpha.4-137-gf65858350",
-			"Rev": "f658583500762b3c129716017235daeff04861a5"
-		},
-		{
-			"ImportPath": "github.com/openshift/cluster-api/pkg/client/listers_generated/machine/v1beta1",
-			"Comment": "0.0.0-alpha.4-137-gf65858350",
-			"Rev": "f658583500762b3c129716017235daeff04861a5"
-		},
-		{
 			"ImportPath": "github.com/pborman/uuid",
 			"Rev": "ca53cad383cad2479bbba7f7a1a05797ec1386e4"
 		},
@@ -2621,19 +1679,11 @@
 		},
 		{
 			"ImportPath": "github.com/pquerna/ffjson/fflib/v1",
-<<<<<<< HEAD
-			"Rev": "d7c279e25f366425d49c315a917040b3d16fb746"
-		},
-		{
-			"ImportPath": "github.com/pquerna/ffjson/fflib/v1/internal",
-			"Rev": "d7c279e25f366425d49c315a917040b3d16fb746"
-=======
 			"Rev": "a3d22af87611736b7a76376191bd4c9445c26830"
 		},
 		{
 			"ImportPath": "github.com/pquerna/ffjson/fflib/v1/internal",
 			"Rev": "a3d22af87611736b7a76376191bd4c9445c26830"
->>>>>>> d09c20dc
 		},
 		{
 			"ImportPath": "github.com/prometheus/client_golang/prometheus",
@@ -2685,26 +1735,12 @@
 		},
 		{
 			"ImportPath": "github.com/rancher/go-rancher/client",
-<<<<<<< HEAD
-			"Comment": "v0.1.0-197-g37dd62e",
-			"Rev": "37dd62eb036dd874e0e1eb425c243b62fe42ff42"
-		},
-		{
-			"ImportPath": "github.com/renstrom/dedent",
-			"Comment": "v1.0.0-3-g020d11c",
-			"Rev": "020d11c3b9c0c7a3c2efcc8e5cf5b9ef7bcea21f"
-		},
-		{
-			"ImportPath": "github.com/rubiojr/go-vhd/vhd",
-			"Rev": "ce35281bb3914d3eb5cbb62cf74a590f2e3511ca"
-=======
 			"Comment": "v0.1.0-197-g386d623",
 			"Rev": "386d6233f5d05b808226911d7ef73e66df218e8c"
 		},
 		{
 			"ImportPath": "github.com/rubiojr/go-vhd/vhd",
 			"Rev": "79fecb9cf8b00daab9df19f5a8fc0f0ba6e48a5a"
->>>>>>> d09c20dc
 		},
 		{
 			"ImportPath": "github.com/satori/go.uuid",
@@ -2772,15 +1808,6 @@
 		},
 		{
 			"ImportPath": "github.com/stretchr/testify/assert",
-<<<<<<< HEAD
-			"Comment": "v1.2.1-15-g9d38219",
-			"Rev": "9d382194cee1a50b78f432bc90bd3b56068f1393"
-		},
-		{
-			"ImportPath": "github.com/stretchr/testify/mock",
-			"Comment": "v1.2.1-15-g9d38219",
-			"Rev": "9d382194cee1a50b78f432bc90bd3b56068f1393"
-=======
 			"Comment": "v1.2.1-15-g8900648",
 			"Rev": "890064812090cdf381481450201a988ccef1738b"
 		},
@@ -2793,7 +1820,6 @@
 			"ImportPath": "github.com/stretchr/testify/require",
 			"Comment": "v1.2.1-15-g8900648",
 			"Rev": "890064812090cdf381481450201a988ccef1738b"
->>>>>>> d09c20dc
 		},
 		{
 			"ImportPath": "github.com/syndtr/gocapability/capability",
@@ -2813,135 +1839,6 @@
 		},
 		{
 			"ImportPath": "github.com/vmware/govmomi/find",
-<<<<<<< HEAD
-			"Comment": "v0.18.0-50-gb3d934d",
-			"Rev": "b3d934d75d3778f54a86486bb12830da289252f1"
-		},
-		{
-			"ImportPath": "github.com/vmware/govmomi/list",
-			"Comment": "v0.18.0-50-gb3d934d",
-			"Rev": "b3d934d75d3778f54a86486bb12830da289252f1"
-		},
-		{
-			"ImportPath": "github.com/vmware/govmomi/lookup",
-			"Comment": "v0.18.0-50-gb3d934d",
-			"Rev": "b3d934d75d3778f54a86486bb12830da289252f1"
-		},
-		{
-			"ImportPath": "github.com/vmware/govmomi/lookup/methods",
-			"Comment": "v0.18.0-50-gb3d934d",
-			"Rev": "b3d934d75d3778f54a86486bb12830da289252f1"
-		},
-		{
-			"ImportPath": "github.com/vmware/govmomi/lookup/types",
-			"Comment": "v0.18.0-50-gb3d934d",
-			"Rev": "b3d934d75d3778f54a86486bb12830da289252f1"
-		},
-		{
-			"ImportPath": "github.com/vmware/govmomi/nfc",
-			"Comment": "v0.18.0-50-gb3d934d",
-			"Rev": "b3d934d75d3778f54a86486bb12830da289252f1"
-		},
-		{
-			"ImportPath": "github.com/vmware/govmomi/object",
-			"Comment": "v0.18.0-50-gb3d934d",
-			"Rev": "b3d934d75d3778f54a86486bb12830da289252f1"
-		},
-		{
-			"ImportPath": "github.com/vmware/govmomi/pbm",
-			"Comment": "v0.18.0-50-gb3d934d",
-			"Rev": "b3d934d75d3778f54a86486bb12830da289252f1"
-		},
-		{
-			"ImportPath": "github.com/vmware/govmomi/pbm/methods",
-			"Comment": "v0.18.0-50-gb3d934d",
-			"Rev": "b3d934d75d3778f54a86486bb12830da289252f1"
-		},
-		{
-			"ImportPath": "github.com/vmware/govmomi/pbm/types",
-			"Comment": "v0.18.0-50-gb3d934d",
-			"Rev": "b3d934d75d3778f54a86486bb12830da289252f1"
-		},
-		{
-			"ImportPath": "github.com/vmware/govmomi/property",
-			"Comment": "v0.18.0-50-gb3d934d",
-			"Rev": "b3d934d75d3778f54a86486bb12830da289252f1"
-		},
-		{
-			"ImportPath": "github.com/vmware/govmomi/session",
-			"Comment": "v0.18.0-50-gb3d934d",
-			"Rev": "b3d934d75d3778f54a86486bb12830da289252f1"
-		},
-		{
-			"ImportPath": "github.com/vmware/govmomi/sts",
-			"Comment": "v0.18.0-50-gb3d934d",
-			"Rev": "b3d934d75d3778f54a86486bb12830da289252f1"
-		},
-		{
-			"ImportPath": "github.com/vmware/govmomi/sts/internal",
-			"Comment": "v0.18.0-50-gb3d934d",
-			"Rev": "b3d934d75d3778f54a86486bb12830da289252f1"
-		},
-		{
-			"ImportPath": "github.com/vmware/govmomi/task",
-			"Comment": "v0.18.0-50-gb3d934d",
-			"Rev": "b3d934d75d3778f54a86486bb12830da289252f1"
-		},
-		{
-			"ImportPath": "github.com/vmware/govmomi/vapi/internal",
-			"Comment": "v0.18.0-50-gb3d934d",
-			"Rev": "b3d934d75d3778f54a86486bb12830da289252f1"
-		},
-		{
-			"ImportPath": "github.com/vmware/govmomi/vapi/rest",
-			"Comment": "v0.18.0-50-gb3d934d",
-			"Rev": "b3d934d75d3778f54a86486bb12830da289252f1"
-		},
-		{
-			"ImportPath": "github.com/vmware/govmomi/vapi/tags",
-			"Comment": "v0.18.0-50-gb3d934d",
-			"Rev": "b3d934d75d3778f54a86486bb12830da289252f1"
-		},
-		{
-			"ImportPath": "github.com/vmware/govmomi/vim25",
-			"Comment": "v0.18.0-50-gb3d934d",
-			"Rev": "b3d934d75d3778f54a86486bb12830da289252f1"
-		},
-		{
-			"ImportPath": "github.com/vmware/govmomi/vim25/debug",
-			"Comment": "v0.18.0-50-gb3d934d",
-			"Rev": "b3d934d75d3778f54a86486bb12830da289252f1"
-		},
-		{
-			"ImportPath": "github.com/vmware/govmomi/vim25/methods",
-			"Comment": "v0.18.0-50-gb3d934d",
-			"Rev": "b3d934d75d3778f54a86486bb12830da289252f1"
-		},
-		{
-			"ImportPath": "github.com/vmware/govmomi/vim25/mo",
-			"Comment": "v0.18.0-50-gb3d934d",
-			"Rev": "b3d934d75d3778f54a86486bb12830da289252f1"
-		},
-		{
-			"ImportPath": "github.com/vmware/govmomi/vim25/progress",
-			"Comment": "v0.18.0-50-gb3d934d",
-			"Rev": "b3d934d75d3778f54a86486bb12830da289252f1"
-		},
-		{
-			"ImportPath": "github.com/vmware/govmomi/vim25/soap",
-			"Comment": "v0.18.0-50-gb3d934d",
-			"Rev": "b3d934d75d3778f54a86486bb12830da289252f1"
-		},
-		{
-			"ImportPath": "github.com/vmware/govmomi/vim25/types",
-			"Comment": "v0.18.0-50-gb3d934d",
-			"Rev": "b3d934d75d3778f54a86486bb12830da289252f1"
-		},
-		{
-			"ImportPath": "github.com/vmware/govmomi/vim25/xml",
-			"Comment": "v0.18.0-50-gb3d934d",
-			"Rev": "b3d934d75d3778f54a86486bb12830da289252f1"
-=======
 			"Comment": "v0.18.0-50-g1a3bda8",
 			"Rev": "1a3bda8394c19a13fa98cb1c16db4153fad17d52"
 		},
@@ -3069,7 +1966,6 @@
 			"ImportPath": "github.com/vmware/govmomi/vim25/xml",
 			"Comment": "v0.18.0-50-g1a3bda8",
 			"Rev": "1a3bda8394c19a13fa98cb1c16db4153fad17d52"
->>>>>>> d09c20dc
 		},
 		{
 			"ImportPath": "github.com/vmware/photon-controller-go-sdk/SSPI",
@@ -3285,41 +2181,6 @@
 		},
 		{
 			"ImportPath": "google.golang.org/api/compute/v0.alpha",
-<<<<<<< HEAD
-			"Rev": "5cf37aa137f4fb9400b750544c53c1e3782a694f"
-		},
-		{
-			"ImportPath": "google.golang.org/api/compute/v0.beta",
-			"Rev": "5cf37aa137f4fb9400b750544c53c1e3782a694f"
-		},
-		{
-			"ImportPath": "google.golang.org/api/compute/v1",
-			"Rev": "5cf37aa137f4fb9400b750544c53c1e3782a694f"
-		},
-		{
-			"ImportPath": "google.golang.org/api/container/v1",
-			"Rev": "5cf37aa137f4fb9400b750544c53c1e3782a694f"
-		},
-		{
-			"ImportPath": "google.golang.org/api/container/v1beta1",
-			"Rev": "5cf37aa137f4fb9400b750544c53c1e3782a694f"
-		},
-		{
-			"ImportPath": "google.golang.org/api/gensupport",
-			"Rev": "5cf37aa137f4fb9400b750544c53c1e3782a694f"
-		},
-		{
-			"ImportPath": "google.golang.org/api/googleapi",
-			"Rev": "5cf37aa137f4fb9400b750544c53c1e3782a694f"
-		},
-		{
-			"ImportPath": "google.golang.org/api/googleapi/internal/uritemplates",
-			"Rev": "5cf37aa137f4fb9400b750544c53c1e3782a694f"
-		},
-		{
-			"ImportPath": "google.golang.org/api/tpu/v1",
-			"Rev": "5cf37aa137f4fb9400b750544c53c1e3782a694f"
-=======
 			"Rev": "37bb4d78b7a75f522ce9a0490d508bde4fbbfa4b"
 		},
 		{
@@ -3353,7 +2214,6 @@
 		{
 			"ImportPath": "google.golang.org/api/tpu/v1",
 			"Rev": "37bb4d78b7a75f522ce9a0490d508bde4fbbfa4b"
->>>>>>> d09c20dc
 		},
 		{
 			"ImportPath": "google.golang.org/genproto/googleapis/rpc/status",
@@ -3406,14 +2266,11 @@
 		},
 		{
 			"ImportPath": "google.golang.org/grpc/grpclog",
-<<<<<<< HEAD
-=======
 			"Comment": "v1.13.0",
 			"Rev": "168a6198bcb0ef175f7dacec0b8691fc141dc9b8"
 		},
 		{
 			"ImportPath": "google.golang.org/grpc/health/grpc_health_v1",
->>>>>>> d09c20dc
 			"Comment": "v1.13.0",
 			"Rev": "168a6198bcb0ef175f7dacec0b8691fc141dc9b8"
 		},
@@ -3549,1381 +2406,6 @@
 		},
 		{
 			"ImportPath": "k8s.io/api/admission/v1beta1",
-<<<<<<< HEAD
-			"Rev": "55f8e25f6b915bf1ee58b02ef8f6aa48a24d190e"
-		},
-		{
-			"ImportPath": "k8s.io/api/admissionregistration/v1alpha1",
-			"Rev": "55f8e25f6b915bf1ee58b02ef8f6aa48a24d190e"
-		},
-		{
-			"ImportPath": "k8s.io/api/admissionregistration/v1beta1",
-			"Rev": "55f8e25f6b915bf1ee58b02ef8f6aa48a24d190e"
-		},
-		{
-			"ImportPath": "k8s.io/api/apps/v1",
-			"Rev": "55f8e25f6b915bf1ee58b02ef8f6aa48a24d190e"
-		},
-		{
-			"ImportPath": "k8s.io/api/apps/v1beta1",
-			"Rev": "55f8e25f6b915bf1ee58b02ef8f6aa48a24d190e"
-		},
-		{
-			"ImportPath": "k8s.io/api/apps/v1beta2",
-			"Rev": "55f8e25f6b915bf1ee58b02ef8f6aa48a24d190e"
-		},
-		{
-			"ImportPath": "k8s.io/api/auditregistration/v1alpha1",
-			"Rev": "55f8e25f6b915bf1ee58b02ef8f6aa48a24d190e"
-		},
-		{
-			"ImportPath": "k8s.io/api/authentication/v1",
-			"Rev": "55f8e25f6b915bf1ee58b02ef8f6aa48a24d190e"
-		},
-		{
-			"ImportPath": "k8s.io/api/authentication/v1beta1",
-			"Rev": "55f8e25f6b915bf1ee58b02ef8f6aa48a24d190e"
-		},
-		{
-			"ImportPath": "k8s.io/api/authorization/v1",
-			"Rev": "55f8e25f6b915bf1ee58b02ef8f6aa48a24d190e"
-		},
-		{
-			"ImportPath": "k8s.io/api/authorization/v1beta1",
-			"Rev": "55f8e25f6b915bf1ee58b02ef8f6aa48a24d190e"
-		},
-		{
-			"ImportPath": "k8s.io/api/autoscaling/v1",
-			"Rev": "55f8e25f6b915bf1ee58b02ef8f6aa48a24d190e"
-		},
-		{
-			"ImportPath": "k8s.io/api/autoscaling/v2beta1",
-			"Rev": "55f8e25f6b915bf1ee58b02ef8f6aa48a24d190e"
-		},
-		{
-			"ImportPath": "k8s.io/api/autoscaling/v2beta2",
-			"Rev": "55f8e25f6b915bf1ee58b02ef8f6aa48a24d190e"
-		},
-		{
-			"ImportPath": "k8s.io/api/batch/v1",
-			"Rev": "55f8e25f6b915bf1ee58b02ef8f6aa48a24d190e"
-		},
-		{
-			"ImportPath": "k8s.io/api/batch/v1beta1",
-			"Rev": "55f8e25f6b915bf1ee58b02ef8f6aa48a24d190e"
-		},
-		{
-			"ImportPath": "k8s.io/api/batch/v2alpha1",
-			"Rev": "55f8e25f6b915bf1ee58b02ef8f6aa48a24d190e"
-		},
-		{
-			"ImportPath": "k8s.io/api/certificates/v1beta1",
-			"Rev": "55f8e25f6b915bf1ee58b02ef8f6aa48a24d190e"
-		},
-		{
-			"ImportPath": "k8s.io/api/coordination/v1beta1",
-			"Rev": "55f8e25f6b915bf1ee58b02ef8f6aa48a24d190e"
-		},
-		{
-			"ImportPath": "k8s.io/api/core/v1",
-			"Rev": "55f8e25f6b915bf1ee58b02ef8f6aa48a24d190e"
-		},
-		{
-			"ImportPath": "k8s.io/api/events/v1beta1",
-			"Rev": "55f8e25f6b915bf1ee58b02ef8f6aa48a24d190e"
-		},
-		{
-			"ImportPath": "k8s.io/api/extensions/v1beta1",
-			"Rev": "55f8e25f6b915bf1ee58b02ef8f6aa48a24d190e"
-		},
-		{
-			"ImportPath": "k8s.io/api/imagepolicy/v1alpha1",
-			"Rev": "55f8e25f6b915bf1ee58b02ef8f6aa48a24d190e"
-		},
-		{
-			"ImportPath": "k8s.io/api/networking/v1",
-			"Rev": "55f8e25f6b915bf1ee58b02ef8f6aa48a24d190e"
-		},
-		{
-			"ImportPath": "k8s.io/api/policy/v1beta1",
-			"Rev": "55f8e25f6b915bf1ee58b02ef8f6aa48a24d190e"
-		},
-		{
-			"ImportPath": "k8s.io/api/rbac/v1",
-			"Rev": "55f8e25f6b915bf1ee58b02ef8f6aa48a24d190e"
-		},
-		{
-			"ImportPath": "k8s.io/api/rbac/v1alpha1",
-			"Rev": "55f8e25f6b915bf1ee58b02ef8f6aa48a24d190e"
-		},
-		{
-			"ImportPath": "k8s.io/api/rbac/v1beta1",
-			"Rev": "55f8e25f6b915bf1ee58b02ef8f6aa48a24d190e"
-		},
-		{
-			"ImportPath": "k8s.io/api/scheduling/v1alpha1",
-			"Rev": "55f8e25f6b915bf1ee58b02ef8f6aa48a24d190e"
-		},
-		{
-			"ImportPath": "k8s.io/api/scheduling/v1beta1",
-			"Rev": "55f8e25f6b915bf1ee58b02ef8f6aa48a24d190e"
-		},
-		{
-			"ImportPath": "k8s.io/api/settings/v1alpha1",
-			"Rev": "55f8e25f6b915bf1ee58b02ef8f6aa48a24d190e"
-		},
-		{
-			"ImportPath": "k8s.io/api/storage/v1",
-			"Rev": "55f8e25f6b915bf1ee58b02ef8f6aa48a24d190e"
-		},
-		{
-			"ImportPath": "k8s.io/api/storage/v1alpha1",
-			"Rev": "55f8e25f6b915bf1ee58b02ef8f6aa48a24d190e"
-		},
-		{
-			"ImportPath": "k8s.io/api/storage/v1beta1",
-			"Rev": "55f8e25f6b915bf1ee58b02ef8f6aa48a24d190e"
-		},
-		{
-			"ImportPath": "k8s.io/apiextensions-apiserver/pkg/features",
-			"Rev": "9f06eae69c75bc9b2803a70a2cfe8495b956cc0a"
-		},
-		{
-			"ImportPath": "k8s.io/apimachinery/pkg/api/equality",
-			"Rev": "6b278127d9b22b4e327201119aa7d4eaf6fcd090"
-		},
-		{
-			"ImportPath": "k8s.io/apimachinery/pkg/api/errors",
-			"Rev": "6b278127d9b22b4e327201119aa7d4eaf6fcd090"
-		},
-		{
-			"ImportPath": "k8s.io/apimachinery/pkg/api/meta",
-			"Rev": "6b278127d9b22b4e327201119aa7d4eaf6fcd090"
-		},
-		{
-			"ImportPath": "k8s.io/apimachinery/pkg/api/resource",
-			"Rev": "6b278127d9b22b4e327201119aa7d4eaf6fcd090"
-		},
-		{
-			"ImportPath": "k8s.io/apimachinery/pkg/api/validation",
-			"Rev": "6b278127d9b22b4e327201119aa7d4eaf6fcd090"
-		},
-		{
-			"ImportPath": "k8s.io/apimachinery/pkg/api/validation/path",
-			"Rev": "6b278127d9b22b4e327201119aa7d4eaf6fcd090"
-		},
-		{
-			"ImportPath": "k8s.io/apimachinery/pkg/apis/config",
-			"Rev": "6b278127d9b22b4e327201119aa7d4eaf6fcd090"
-		},
-		{
-			"ImportPath": "k8s.io/apimachinery/pkg/apis/config/v1alpha1",
-			"Rev": "6b278127d9b22b4e327201119aa7d4eaf6fcd090"
-		},
-		{
-			"ImportPath": "k8s.io/apimachinery/pkg/apis/meta/internalversion",
-			"Rev": "6b278127d9b22b4e327201119aa7d4eaf6fcd090"
-		},
-		{
-			"ImportPath": "k8s.io/apimachinery/pkg/apis/meta/v1",
-			"Rev": "6b278127d9b22b4e327201119aa7d4eaf6fcd090"
-		},
-		{
-			"ImportPath": "k8s.io/apimachinery/pkg/apis/meta/v1/unstructured",
-			"Rev": "6b278127d9b22b4e327201119aa7d4eaf6fcd090"
-		},
-		{
-			"ImportPath": "k8s.io/apimachinery/pkg/apis/meta/v1/unstructured/unstructuredscheme",
-			"Rev": "6b278127d9b22b4e327201119aa7d4eaf6fcd090"
-		},
-		{
-			"ImportPath": "k8s.io/apimachinery/pkg/apis/meta/v1/validation",
-			"Rev": "6b278127d9b22b4e327201119aa7d4eaf6fcd090"
-		},
-		{
-			"ImportPath": "k8s.io/apimachinery/pkg/apis/meta/v1beta1",
-			"Rev": "6b278127d9b22b4e327201119aa7d4eaf6fcd090"
-		},
-		{
-			"ImportPath": "k8s.io/apimachinery/pkg/conversion",
-			"Rev": "6b278127d9b22b4e327201119aa7d4eaf6fcd090"
-		},
-		{
-			"ImportPath": "k8s.io/apimachinery/pkg/conversion/queryparams",
-			"Rev": "6b278127d9b22b4e327201119aa7d4eaf6fcd090"
-		},
-		{
-			"ImportPath": "k8s.io/apimachinery/pkg/fields",
-			"Rev": "6b278127d9b22b4e327201119aa7d4eaf6fcd090"
-		},
-		{
-			"ImportPath": "k8s.io/apimachinery/pkg/labels",
-			"Rev": "6b278127d9b22b4e327201119aa7d4eaf6fcd090"
-		},
-		{
-			"ImportPath": "k8s.io/apimachinery/pkg/runtime",
-			"Rev": "6b278127d9b22b4e327201119aa7d4eaf6fcd090"
-		},
-		{
-			"ImportPath": "k8s.io/apimachinery/pkg/runtime/schema",
-			"Rev": "6b278127d9b22b4e327201119aa7d4eaf6fcd090"
-		},
-		{
-			"ImportPath": "k8s.io/apimachinery/pkg/runtime/serializer",
-			"Rev": "6b278127d9b22b4e327201119aa7d4eaf6fcd090"
-		},
-		{
-			"ImportPath": "k8s.io/apimachinery/pkg/runtime/serializer/json",
-			"Rev": "6b278127d9b22b4e327201119aa7d4eaf6fcd090"
-		},
-		{
-			"ImportPath": "k8s.io/apimachinery/pkg/runtime/serializer/protobuf",
-			"Rev": "6b278127d9b22b4e327201119aa7d4eaf6fcd090"
-		},
-		{
-			"ImportPath": "k8s.io/apimachinery/pkg/runtime/serializer/recognizer",
-			"Rev": "6b278127d9b22b4e327201119aa7d4eaf6fcd090"
-		},
-		{
-			"ImportPath": "k8s.io/apimachinery/pkg/runtime/serializer/streaming",
-			"Rev": "6b278127d9b22b4e327201119aa7d4eaf6fcd090"
-		},
-		{
-			"ImportPath": "k8s.io/apimachinery/pkg/runtime/serializer/versioning",
-			"Rev": "6b278127d9b22b4e327201119aa7d4eaf6fcd090"
-		},
-		{
-			"ImportPath": "k8s.io/apimachinery/pkg/selection",
-			"Rev": "6b278127d9b22b4e327201119aa7d4eaf6fcd090"
-		},
-		{
-			"ImportPath": "k8s.io/apimachinery/pkg/types",
-			"Rev": "6b278127d9b22b4e327201119aa7d4eaf6fcd090"
-		},
-		{
-			"ImportPath": "k8s.io/apimachinery/pkg/util/cache",
-			"Rev": "6b278127d9b22b4e327201119aa7d4eaf6fcd090"
-		},
-		{
-			"ImportPath": "k8s.io/apimachinery/pkg/util/clock",
-			"Rev": "6b278127d9b22b4e327201119aa7d4eaf6fcd090"
-		},
-		{
-			"ImportPath": "k8s.io/apimachinery/pkg/util/diff",
-			"Rev": "6b278127d9b22b4e327201119aa7d4eaf6fcd090"
-		},
-		{
-			"ImportPath": "k8s.io/apimachinery/pkg/util/duration",
-			"Rev": "6b278127d9b22b4e327201119aa7d4eaf6fcd090"
-		},
-		{
-			"ImportPath": "k8s.io/apimachinery/pkg/util/errors",
-			"Rev": "6b278127d9b22b4e327201119aa7d4eaf6fcd090"
-		},
-		{
-			"ImportPath": "k8s.io/apimachinery/pkg/util/framer",
-			"Rev": "6b278127d9b22b4e327201119aa7d4eaf6fcd090"
-		},
-		{
-			"ImportPath": "k8s.io/apimachinery/pkg/util/httpstream",
-			"Rev": "6b278127d9b22b4e327201119aa7d4eaf6fcd090"
-		},
-		{
-			"ImportPath": "k8s.io/apimachinery/pkg/util/httpstream/spdy",
-			"Rev": "6b278127d9b22b4e327201119aa7d4eaf6fcd090"
-		},
-		{
-			"ImportPath": "k8s.io/apimachinery/pkg/util/intstr",
-			"Rev": "6b278127d9b22b4e327201119aa7d4eaf6fcd090"
-		},
-		{
-			"ImportPath": "k8s.io/apimachinery/pkg/util/json",
-			"Rev": "6b278127d9b22b4e327201119aa7d4eaf6fcd090"
-		},
-		{
-			"ImportPath": "k8s.io/apimachinery/pkg/util/mergepatch",
-			"Rev": "6b278127d9b22b4e327201119aa7d4eaf6fcd090"
-		},
-		{
-			"ImportPath": "k8s.io/apimachinery/pkg/util/naming",
-			"Rev": "6b278127d9b22b4e327201119aa7d4eaf6fcd090"
-		},
-		{
-			"ImportPath": "k8s.io/apimachinery/pkg/util/net",
-			"Rev": "6b278127d9b22b4e327201119aa7d4eaf6fcd090"
-		},
-		{
-			"ImportPath": "k8s.io/apimachinery/pkg/util/proxy",
-			"Rev": "6b278127d9b22b4e327201119aa7d4eaf6fcd090"
-		},
-		{
-			"ImportPath": "k8s.io/apimachinery/pkg/util/rand",
-			"Rev": "6b278127d9b22b4e327201119aa7d4eaf6fcd090"
-		},
-		{
-			"ImportPath": "k8s.io/apimachinery/pkg/util/remotecommand",
-			"Rev": "6b278127d9b22b4e327201119aa7d4eaf6fcd090"
-		},
-		{
-			"ImportPath": "k8s.io/apimachinery/pkg/util/runtime",
-			"Rev": "6b278127d9b22b4e327201119aa7d4eaf6fcd090"
-		},
-		{
-			"ImportPath": "k8s.io/apimachinery/pkg/util/sets",
-			"Rev": "6b278127d9b22b4e327201119aa7d4eaf6fcd090"
-		},
-		{
-			"ImportPath": "k8s.io/apimachinery/pkg/util/strategicpatch",
-			"Rev": "6b278127d9b22b4e327201119aa7d4eaf6fcd090"
-		},
-		{
-			"ImportPath": "k8s.io/apimachinery/pkg/util/uuid",
-			"Rev": "6b278127d9b22b4e327201119aa7d4eaf6fcd090"
-		},
-		{
-			"ImportPath": "k8s.io/apimachinery/pkg/util/validation",
-			"Rev": "6b278127d9b22b4e327201119aa7d4eaf6fcd090"
-		},
-		{
-			"ImportPath": "k8s.io/apimachinery/pkg/util/validation/field",
-			"Rev": "6b278127d9b22b4e327201119aa7d4eaf6fcd090"
-		},
-		{
-			"ImportPath": "k8s.io/apimachinery/pkg/util/version",
-			"Rev": "6b278127d9b22b4e327201119aa7d4eaf6fcd090"
-		},
-		{
-			"ImportPath": "k8s.io/apimachinery/pkg/util/wait",
-			"Rev": "6b278127d9b22b4e327201119aa7d4eaf6fcd090"
-		},
-		{
-			"ImportPath": "k8s.io/apimachinery/pkg/util/yaml",
-			"Rev": "6b278127d9b22b4e327201119aa7d4eaf6fcd090"
-		},
-		{
-			"ImportPath": "k8s.io/apimachinery/pkg/version",
-			"Rev": "6b278127d9b22b4e327201119aa7d4eaf6fcd090"
-		},
-		{
-			"ImportPath": "k8s.io/apimachinery/pkg/watch",
-			"Rev": "6b278127d9b22b4e327201119aa7d4eaf6fcd090"
-		},
-		{
-			"ImportPath": "k8s.io/apimachinery/third_party/forked/golang/json",
-			"Rev": "6b278127d9b22b4e327201119aa7d4eaf6fcd090"
-		},
-		{
-			"ImportPath": "k8s.io/apimachinery/third_party/forked/golang/netutil",
-			"Rev": "6b278127d9b22b4e327201119aa7d4eaf6fcd090"
-		},
-		{
-			"ImportPath": "k8s.io/apimachinery/third_party/forked/golang/reflect",
-			"Rev": "6b278127d9b22b4e327201119aa7d4eaf6fcd090"
-		},
-		{
-			"ImportPath": "k8s.io/apiserver/pkg/admission",
-			"Rev": "9d3c1330db28257b2c654fed3a1a5c5c62bc191c"
-		},
-		{
-			"ImportPath": "k8s.io/apiserver/pkg/apis/apiserver",
-			"Rev": "9d3c1330db28257b2c654fed3a1a5c5c62bc191c"
-		},
-		{
-			"ImportPath": "k8s.io/apiserver/pkg/apis/apiserver/v1alpha1",
-			"Rev": "9d3c1330db28257b2c654fed3a1a5c5c62bc191c"
-		},
-		{
-			"ImportPath": "k8s.io/apiserver/pkg/apis/audit",
-			"Rev": "9d3c1330db28257b2c654fed3a1a5c5c62bc191c"
-		},
-		{
-			"ImportPath": "k8s.io/apiserver/pkg/apis/audit/v1",
-			"Rev": "9d3c1330db28257b2c654fed3a1a5c5c62bc191c"
-		},
-		{
-			"ImportPath": "k8s.io/apiserver/pkg/apis/audit/v1alpha1",
-			"Rev": "9d3c1330db28257b2c654fed3a1a5c5c62bc191c"
-		},
-		{
-			"ImportPath": "k8s.io/apiserver/pkg/apis/audit/v1beta1",
-			"Rev": "9d3c1330db28257b2c654fed3a1a5c5c62bc191c"
-		},
-		{
-			"ImportPath": "k8s.io/apiserver/pkg/apis/config",
-			"Rev": "9d3c1330db28257b2c654fed3a1a5c5c62bc191c"
-		},
-		{
-			"ImportPath": "k8s.io/apiserver/pkg/audit",
-			"Rev": "9d3c1330db28257b2c654fed3a1a5c5c62bc191c"
-		},
-		{
-			"ImportPath": "k8s.io/apiserver/pkg/authentication/authenticator",
-			"Rev": "9d3c1330db28257b2c654fed3a1a5c5c62bc191c"
-		},
-		{
-			"ImportPath": "k8s.io/apiserver/pkg/authentication/authenticatorfactory",
-			"Rev": "9d3c1330db28257b2c654fed3a1a5c5c62bc191c"
-		},
-		{
-			"ImportPath": "k8s.io/apiserver/pkg/authentication/group",
-			"Rev": "9d3c1330db28257b2c654fed3a1a5c5c62bc191c"
-		},
-		{
-			"ImportPath": "k8s.io/apiserver/pkg/authentication/request/anonymous",
-			"Rev": "9d3c1330db28257b2c654fed3a1a5c5c62bc191c"
-		},
-		{
-			"ImportPath": "k8s.io/apiserver/pkg/authentication/request/bearertoken",
-			"Rev": "9d3c1330db28257b2c654fed3a1a5c5c62bc191c"
-		},
-		{
-			"ImportPath": "k8s.io/apiserver/pkg/authentication/request/headerrequest",
-			"Rev": "9d3c1330db28257b2c654fed3a1a5c5c62bc191c"
-		},
-		{
-			"ImportPath": "k8s.io/apiserver/pkg/authentication/request/union",
-			"Rev": "9d3c1330db28257b2c654fed3a1a5c5c62bc191c"
-		},
-		{
-			"ImportPath": "k8s.io/apiserver/pkg/authentication/request/websocket",
-			"Rev": "9d3c1330db28257b2c654fed3a1a5c5c62bc191c"
-		},
-		{
-			"ImportPath": "k8s.io/apiserver/pkg/authentication/request/x509",
-			"Rev": "9d3c1330db28257b2c654fed3a1a5c5c62bc191c"
-		},
-		{
-			"ImportPath": "k8s.io/apiserver/pkg/authentication/serviceaccount",
-			"Rev": "9d3c1330db28257b2c654fed3a1a5c5c62bc191c"
-		},
-		{
-			"ImportPath": "k8s.io/apiserver/pkg/authentication/token/cache",
-			"Rev": "9d3c1330db28257b2c654fed3a1a5c5c62bc191c"
-		},
-		{
-			"ImportPath": "k8s.io/apiserver/pkg/authentication/token/tokenfile",
-			"Rev": "9d3c1330db28257b2c654fed3a1a5c5c62bc191c"
-		},
-		{
-			"ImportPath": "k8s.io/apiserver/pkg/authentication/user",
-			"Rev": "9d3c1330db28257b2c654fed3a1a5c5c62bc191c"
-		},
-		{
-			"ImportPath": "k8s.io/apiserver/pkg/authorization/authorizer",
-			"Rev": "9d3c1330db28257b2c654fed3a1a5c5c62bc191c"
-		},
-		{
-			"ImportPath": "k8s.io/apiserver/pkg/authorization/authorizerfactory",
-			"Rev": "9d3c1330db28257b2c654fed3a1a5c5c62bc191c"
-		},
-		{
-			"ImportPath": "k8s.io/apiserver/pkg/endpoints/handlers/negotiation",
-			"Rev": "9d3c1330db28257b2c654fed3a1a5c5c62bc191c"
-		},
-		{
-			"ImportPath": "k8s.io/apiserver/pkg/endpoints/handlers/responsewriters",
-			"Rev": "9d3c1330db28257b2c654fed3a1a5c5c62bc191c"
-		},
-		{
-			"ImportPath": "k8s.io/apiserver/pkg/endpoints/metrics",
-			"Rev": "9d3c1330db28257b2c654fed3a1a5c5c62bc191c"
-		},
-		{
-			"ImportPath": "k8s.io/apiserver/pkg/endpoints/request",
-			"Rev": "9d3c1330db28257b2c654fed3a1a5c5c62bc191c"
-		},
-		{
-			"ImportPath": "k8s.io/apiserver/pkg/features",
-			"Rev": "9d3c1330db28257b2c654fed3a1a5c5c62bc191c"
-		},
-		{
-			"ImportPath": "k8s.io/apiserver/pkg/registry/rest",
-			"Rev": "9d3c1330db28257b2c654fed3a1a5c5c62bc191c"
-		},
-		{
-			"ImportPath": "k8s.io/apiserver/pkg/server/healthz",
-			"Rev": "9d3c1330db28257b2c654fed3a1a5c5c62bc191c"
-		},
-		{
-			"ImportPath": "k8s.io/apiserver/pkg/server/httplog",
-			"Rev": "9d3c1330db28257b2c654fed3a1a5c5c62bc191c"
-		},
-		{
-			"ImportPath": "k8s.io/apiserver/pkg/server/mux",
-			"Rev": "9d3c1330db28257b2c654fed3a1a5c5c62bc191c"
-		},
-		{
-			"ImportPath": "k8s.io/apiserver/pkg/server/routes",
-			"Rev": "9d3c1330db28257b2c654fed3a1a5c5c62bc191c"
-		},
-		{
-			"ImportPath": "k8s.io/apiserver/pkg/server/routes/data/swagger",
-			"Rev": "9d3c1330db28257b2c654fed3a1a5c5c62bc191c"
-		},
-		{
-			"ImportPath": "k8s.io/apiserver/pkg/storage",
-			"Rev": "9d3c1330db28257b2c654fed3a1a5c5c62bc191c"
-		},
-		{
-			"ImportPath": "k8s.io/apiserver/pkg/storage/etcd",
-			"Rev": "9d3c1330db28257b2c654fed3a1a5c5c62bc191c"
-		},
-		{
-			"ImportPath": "k8s.io/apiserver/pkg/storage/etcd/metrics",
-			"Rev": "9d3c1330db28257b2c654fed3a1a5c5c62bc191c"
-		},
-		{
-			"ImportPath": "k8s.io/apiserver/pkg/storage/names",
-			"Rev": "9d3c1330db28257b2c654fed3a1a5c5c62bc191c"
-		},
-		{
-			"ImportPath": "k8s.io/apiserver/pkg/util/feature",
-			"Rev": "9d3c1330db28257b2c654fed3a1a5c5c62bc191c"
-		},
-		{
-			"ImportPath": "k8s.io/apiserver/pkg/util/flag",
-			"Rev": "9d3c1330db28257b2c654fed3a1a5c5c62bc191c"
-		},
-		{
-			"ImportPath": "k8s.io/apiserver/pkg/util/flushwriter",
-			"Rev": "9d3c1330db28257b2c654fed3a1a5c5c62bc191c"
-		},
-		{
-			"ImportPath": "k8s.io/apiserver/pkg/util/logs",
-			"Rev": "9d3c1330db28257b2c654fed3a1a5c5c62bc191c"
-		},
-		{
-			"ImportPath": "k8s.io/apiserver/pkg/util/trace",
-			"Rev": "9d3c1330db28257b2c654fed3a1a5c5c62bc191c"
-		},
-		{
-			"ImportPath": "k8s.io/apiserver/pkg/util/webhook",
-			"Rev": "9d3c1330db28257b2c654fed3a1a5c5c62bc191c"
-		},
-		{
-			"ImportPath": "k8s.io/apiserver/pkg/util/wsstream",
-			"Rev": "9d3c1330db28257b2c654fed3a1a5c5c62bc191c"
-		},
-		{
-			"ImportPath": "k8s.io/apiserver/plugin/pkg/authenticator/token/webhook",
-			"Rev": "9d3c1330db28257b2c654fed3a1a5c5c62bc191c"
-		},
-		{
-			"ImportPath": "k8s.io/apiserver/plugin/pkg/authorizer/webhook",
-			"Rev": "9d3c1330db28257b2c654fed3a1a5c5c62bc191c"
-		},
-		{
-			"ImportPath": "k8s.io/cli-runtime/pkg/genericclioptions",
-			"Rev": "c53bc0a6864d8bf17d2a5c9c840105fbb3944ae1"
-		},
-		{
-			"ImportPath": "k8s.io/cli-runtime/pkg/genericclioptions/printers",
-			"Rev": "c53bc0a6864d8bf17d2a5c9c840105fbb3944ae1"
-		},
-		{
-			"ImportPath": "k8s.io/cli-runtime/pkg/genericclioptions/resource",
-			"Rev": "c53bc0a6864d8bf17d2a5c9c840105fbb3944ae1"
-		},
-		{
-			"ImportPath": "k8s.io/client-go/discovery",
-			"Rev": "c9032d16590180ba12d9ca995d139d9855177ab8"
-		},
-		{
-			"ImportPath": "k8s.io/client-go/discovery/fake",
-			"Rev": "c9032d16590180ba12d9ca995d139d9855177ab8"
-		},
-		{
-			"ImportPath": "k8s.io/client-go/dynamic",
-			"Rev": "c9032d16590180ba12d9ca995d139d9855177ab8"
-		},
-		{
-			"ImportPath": "k8s.io/client-go/informers",
-			"Rev": "c9032d16590180ba12d9ca995d139d9855177ab8"
-		},
-		{
-			"ImportPath": "k8s.io/client-go/informers/admissionregistration",
-			"Rev": "c9032d16590180ba12d9ca995d139d9855177ab8"
-		},
-		{
-			"ImportPath": "k8s.io/client-go/informers/admissionregistration/v1alpha1",
-			"Rev": "c9032d16590180ba12d9ca995d139d9855177ab8"
-		},
-		{
-			"ImportPath": "k8s.io/client-go/informers/admissionregistration/v1beta1",
-			"Rev": "c9032d16590180ba12d9ca995d139d9855177ab8"
-		},
-		{
-			"ImportPath": "k8s.io/client-go/informers/apps",
-			"Rev": "c9032d16590180ba12d9ca995d139d9855177ab8"
-		},
-		{
-			"ImportPath": "k8s.io/client-go/informers/apps/v1",
-			"Rev": "c9032d16590180ba12d9ca995d139d9855177ab8"
-		},
-		{
-			"ImportPath": "k8s.io/client-go/informers/apps/v1beta1",
-			"Rev": "c9032d16590180ba12d9ca995d139d9855177ab8"
-		},
-		{
-			"ImportPath": "k8s.io/client-go/informers/apps/v1beta2",
-			"Rev": "c9032d16590180ba12d9ca995d139d9855177ab8"
-		},
-		{
-			"ImportPath": "k8s.io/client-go/informers/auditregistration",
-			"Rev": "c9032d16590180ba12d9ca995d139d9855177ab8"
-		},
-		{
-			"ImportPath": "k8s.io/client-go/informers/auditregistration/v1alpha1",
-			"Rev": "c9032d16590180ba12d9ca995d139d9855177ab8"
-		},
-		{
-			"ImportPath": "k8s.io/client-go/informers/autoscaling",
-			"Rev": "c9032d16590180ba12d9ca995d139d9855177ab8"
-		},
-		{
-			"ImportPath": "k8s.io/client-go/informers/autoscaling/v1",
-			"Rev": "c9032d16590180ba12d9ca995d139d9855177ab8"
-		},
-		{
-			"ImportPath": "k8s.io/client-go/informers/autoscaling/v2beta1",
-			"Rev": "c9032d16590180ba12d9ca995d139d9855177ab8"
-		},
-		{
-			"ImportPath": "k8s.io/client-go/informers/autoscaling/v2beta2",
-			"Rev": "c9032d16590180ba12d9ca995d139d9855177ab8"
-		},
-		{
-			"ImportPath": "k8s.io/client-go/informers/batch",
-			"Rev": "c9032d16590180ba12d9ca995d139d9855177ab8"
-		},
-		{
-			"ImportPath": "k8s.io/client-go/informers/batch/v1",
-			"Rev": "c9032d16590180ba12d9ca995d139d9855177ab8"
-		},
-		{
-			"ImportPath": "k8s.io/client-go/informers/batch/v1beta1",
-			"Rev": "c9032d16590180ba12d9ca995d139d9855177ab8"
-		},
-		{
-			"ImportPath": "k8s.io/client-go/informers/batch/v2alpha1",
-			"Rev": "c9032d16590180ba12d9ca995d139d9855177ab8"
-		},
-		{
-			"ImportPath": "k8s.io/client-go/informers/certificates",
-			"Rev": "c9032d16590180ba12d9ca995d139d9855177ab8"
-		},
-		{
-			"ImportPath": "k8s.io/client-go/informers/certificates/v1beta1",
-			"Rev": "c9032d16590180ba12d9ca995d139d9855177ab8"
-		},
-		{
-			"ImportPath": "k8s.io/client-go/informers/coordination",
-			"Rev": "c9032d16590180ba12d9ca995d139d9855177ab8"
-		},
-		{
-			"ImportPath": "k8s.io/client-go/informers/coordination/v1beta1",
-			"Rev": "c9032d16590180ba12d9ca995d139d9855177ab8"
-		},
-		{
-			"ImportPath": "k8s.io/client-go/informers/core",
-			"Rev": "c9032d16590180ba12d9ca995d139d9855177ab8"
-		},
-		{
-			"ImportPath": "k8s.io/client-go/informers/core/v1",
-			"Rev": "c9032d16590180ba12d9ca995d139d9855177ab8"
-		},
-		{
-			"ImportPath": "k8s.io/client-go/informers/events",
-			"Rev": "c9032d16590180ba12d9ca995d139d9855177ab8"
-		},
-		{
-			"ImportPath": "k8s.io/client-go/informers/events/v1beta1",
-			"Rev": "c9032d16590180ba12d9ca995d139d9855177ab8"
-		},
-		{
-			"ImportPath": "k8s.io/client-go/informers/extensions",
-			"Rev": "c9032d16590180ba12d9ca995d139d9855177ab8"
-		},
-		{
-			"ImportPath": "k8s.io/client-go/informers/extensions/v1beta1",
-			"Rev": "c9032d16590180ba12d9ca995d139d9855177ab8"
-		},
-		{
-			"ImportPath": "k8s.io/client-go/informers/internalinterfaces",
-			"Rev": "c9032d16590180ba12d9ca995d139d9855177ab8"
-		},
-		{
-			"ImportPath": "k8s.io/client-go/informers/networking",
-			"Rev": "c9032d16590180ba12d9ca995d139d9855177ab8"
-		},
-		{
-			"ImportPath": "k8s.io/client-go/informers/networking/v1",
-			"Rev": "c9032d16590180ba12d9ca995d139d9855177ab8"
-		},
-		{
-			"ImportPath": "k8s.io/client-go/informers/policy",
-			"Rev": "c9032d16590180ba12d9ca995d139d9855177ab8"
-		},
-		{
-			"ImportPath": "k8s.io/client-go/informers/policy/v1beta1",
-			"Rev": "c9032d16590180ba12d9ca995d139d9855177ab8"
-		},
-		{
-			"ImportPath": "k8s.io/client-go/informers/rbac",
-			"Rev": "c9032d16590180ba12d9ca995d139d9855177ab8"
-		},
-		{
-			"ImportPath": "k8s.io/client-go/informers/rbac/v1",
-			"Rev": "c9032d16590180ba12d9ca995d139d9855177ab8"
-		},
-		{
-			"ImportPath": "k8s.io/client-go/informers/rbac/v1alpha1",
-			"Rev": "c9032d16590180ba12d9ca995d139d9855177ab8"
-		},
-		{
-			"ImportPath": "k8s.io/client-go/informers/rbac/v1beta1",
-			"Rev": "c9032d16590180ba12d9ca995d139d9855177ab8"
-		},
-		{
-			"ImportPath": "k8s.io/client-go/informers/scheduling",
-			"Rev": "c9032d16590180ba12d9ca995d139d9855177ab8"
-		},
-		{
-			"ImportPath": "k8s.io/client-go/informers/scheduling/v1alpha1",
-			"Rev": "c9032d16590180ba12d9ca995d139d9855177ab8"
-		},
-		{
-			"ImportPath": "k8s.io/client-go/informers/scheduling/v1beta1",
-			"Rev": "c9032d16590180ba12d9ca995d139d9855177ab8"
-		},
-		{
-			"ImportPath": "k8s.io/client-go/informers/settings",
-			"Rev": "c9032d16590180ba12d9ca995d139d9855177ab8"
-		},
-		{
-			"ImportPath": "k8s.io/client-go/informers/settings/v1alpha1",
-			"Rev": "c9032d16590180ba12d9ca995d139d9855177ab8"
-		},
-		{
-			"ImportPath": "k8s.io/client-go/informers/storage",
-			"Rev": "c9032d16590180ba12d9ca995d139d9855177ab8"
-		},
-		{
-			"ImportPath": "k8s.io/client-go/informers/storage/v1",
-			"Rev": "c9032d16590180ba12d9ca995d139d9855177ab8"
-		},
-		{
-			"ImportPath": "k8s.io/client-go/informers/storage/v1alpha1",
-			"Rev": "c9032d16590180ba12d9ca995d139d9855177ab8"
-		},
-		{
-			"ImportPath": "k8s.io/client-go/informers/storage/v1beta1",
-			"Rev": "c9032d16590180ba12d9ca995d139d9855177ab8"
-		},
-		{
-			"ImportPath": "k8s.io/client-go/kubernetes",
-			"Rev": "c9032d16590180ba12d9ca995d139d9855177ab8"
-		},
-		{
-			"ImportPath": "k8s.io/client-go/kubernetes/fake",
-			"Rev": "c9032d16590180ba12d9ca995d139d9855177ab8"
-		},
-		{
-			"ImportPath": "k8s.io/client-go/kubernetes/scheme",
-			"Rev": "c9032d16590180ba12d9ca995d139d9855177ab8"
-		},
-		{
-			"ImportPath": "k8s.io/client-go/kubernetes/typed/admissionregistration/v1alpha1",
-			"Rev": "c9032d16590180ba12d9ca995d139d9855177ab8"
-		},
-		{
-			"ImportPath": "k8s.io/client-go/kubernetes/typed/admissionregistration/v1alpha1/fake",
-			"Rev": "c9032d16590180ba12d9ca995d139d9855177ab8"
-		},
-		{
-			"ImportPath": "k8s.io/client-go/kubernetes/typed/admissionregistration/v1beta1",
-			"Rev": "c9032d16590180ba12d9ca995d139d9855177ab8"
-		},
-		{
-			"ImportPath": "k8s.io/client-go/kubernetes/typed/admissionregistration/v1beta1/fake",
-			"Rev": "c9032d16590180ba12d9ca995d139d9855177ab8"
-		},
-		{
-			"ImportPath": "k8s.io/client-go/kubernetes/typed/apps/v1",
-			"Rev": "c9032d16590180ba12d9ca995d139d9855177ab8"
-		},
-		{
-			"ImportPath": "k8s.io/client-go/kubernetes/typed/apps/v1/fake",
-			"Rev": "c9032d16590180ba12d9ca995d139d9855177ab8"
-		},
-		{
-			"ImportPath": "k8s.io/client-go/kubernetes/typed/apps/v1beta1",
-			"Rev": "c9032d16590180ba12d9ca995d139d9855177ab8"
-		},
-		{
-			"ImportPath": "k8s.io/client-go/kubernetes/typed/apps/v1beta1/fake",
-			"Rev": "c9032d16590180ba12d9ca995d139d9855177ab8"
-		},
-		{
-			"ImportPath": "k8s.io/client-go/kubernetes/typed/apps/v1beta2",
-			"Rev": "c9032d16590180ba12d9ca995d139d9855177ab8"
-		},
-		{
-			"ImportPath": "k8s.io/client-go/kubernetes/typed/apps/v1beta2/fake",
-			"Rev": "c9032d16590180ba12d9ca995d139d9855177ab8"
-		},
-		{
-			"ImportPath": "k8s.io/client-go/kubernetes/typed/auditregistration/v1alpha1",
-			"Rev": "c9032d16590180ba12d9ca995d139d9855177ab8"
-		},
-		{
-			"ImportPath": "k8s.io/client-go/kubernetes/typed/auditregistration/v1alpha1/fake",
-			"Rev": "c9032d16590180ba12d9ca995d139d9855177ab8"
-		},
-		{
-			"ImportPath": "k8s.io/client-go/kubernetes/typed/authentication/v1",
-			"Rev": "c9032d16590180ba12d9ca995d139d9855177ab8"
-		},
-		{
-			"ImportPath": "k8s.io/client-go/kubernetes/typed/authentication/v1/fake",
-			"Rev": "c9032d16590180ba12d9ca995d139d9855177ab8"
-		},
-		{
-			"ImportPath": "k8s.io/client-go/kubernetes/typed/authentication/v1beta1",
-			"Rev": "c9032d16590180ba12d9ca995d139d9855177ab8"
-		},
-		{
-			"ImportPath": "k8s.io/client-go/kubernetes/typed/authentication/v1beta1/fake",
-			"Rev": "c9032d16590180ba12d9ca995d139d9855177ab8"
-		},
-		{
-			"ImportPath": "k8s.io/client-go/kubernetes/typed/authorization/v1",
-			"Rev": "c9032d16590180ba12d9ca995d139d9855177ab8"
-		},
-		{
-			"ImportPath": "k8s.io/client-go/kubernetes/typed/authorization/v1/fake",
-			"Rev": "c9032d16590180ba12d9ca995d139d9855177ab8"
-		},
-		{
-			"ImportPath": "k8s.io/client-go/kubernetes/typed/authorization/v1beta1",
-			"Rev": "c9032d16590180ba12d9ca995d139d9855177ab8"
-		},
-		{
-			"ImportPath": "k8s.io/client-go/kubernetes/typed/authorization/v1beta1/fake",
-			"Rev": "c9032d16590180ba12d9ca995d139d9855177ab8"
-		},
-		{
-			"ImportPath": "k8s.io/client-go/kubernetes/typed/autoscaling/v1",
-			"Rev": "c9032d16590180ba12d9ca995d139d9855177ab8"
-		},
-		{
-			"ImportPath": "k8s.io/client-go/kubernetes/typed/autoscaling/v1/fake",
-			"Rev": "c9032d16590180ba12d9ca995d139d9855177ab8"
-		},
-		{
-			"ImportPath": "k8s.io/client-go/kubernetes/typed/autoscaling/v2beta1",
-			"Rev": "c9032d16590180ba12d9ca995d139d9855177ab8"
-		},
-		{
-			"ImportPath": "k8s.io/client-go/kubernetes/typed/autoscaling/v2beta1/fake",
-			"Rev": "c9032d16590180ba12d9ca995d139d9855177ab8"
-		},
-		{
-			"ImportPath": "k8s.io/client-go/kubernetes/typed/autoscaling/v2beta2",
-			"Rev": "c9032d16590180ba12d9ca995d139d9855177ab8"
-		},
-		{
-			"ImportPath": "k8s.io/client-go/kubernetes/typed/autoscaling/v2beta2/fake",
-			"Rev": "c9032d16590180ba12d9ca995d139d9855177ab8"
-		},
-		{
-			"ImportPath": "k8s.io/client-go/kubernetes/typed/batch/v1",
-			"Rev": "c9032d16590180ba12d9ca995d139d9855177ab8"
-		},
-		{
-			"ImportPath": "k8s.io/client-go/kubernetes/typed/batch/v1/fake",
-			"Rev": "c9032d16590180ba12d9ca995d139d9855177ab8"
-		},
-		{
-			"ImportPath": "k8s.io/client-go/kubernetes/typed/batch/v1beta1",
-			"Rev": "c9032d16590180ba12d9ca995d139d9855177ab8"
-		},
-		{
-			"ImportPath": "k8s.io/client-go/kubernetes/typed/batch/v1beta1/fake",
-			"Rev": "c9032d16590180ba12d9ca995d139d9855177ab8"
-		},
-		{
-			"ImportPath": "k8s.io/client-go/kubernetes/typed/batch/v2alpha1",
-			"Rev": "c9032d16590180ba12d9ca995d139d9855177ab8"
-		},
-		{
-			"ImportPath": "k8s.io/client-go/kubernetes/typed/batch/v2alpha1/fake",
-			"Rev": "c9032d16590180ba12d9ca995d139d9855177ab8"
-		},
-		{
-			"ImportPath": "k8s.io/client-go/kubernetes/typed/certificates/v1beta1",
-			"Rev": "c9032d16590180ba12d9ca995d139d9855177ab8"
-		},
-		{
-			"ImportPath": "k8s.io/client-go/kubernetes/typed/certificates/v1beta1/fake",
-			"Rev": "c9032d16590180ba12d9ca995d139d9855177ab8"
-		},
-		{
-			"ImportPath": "k8s.io/client-go/kubernetes/typed/coordination/v1beta1",
-			"Rev": "c9032d16590180ba12d9ca995d139d9855177ab8"
-		},
-		{
-			"ImportPath": "k8s.io/client-go/kubernetes/typed/coordination/v1beta1/fake",
-			"Rev": "c9032d16590180ba12d9ca995d139d9855177ab8"
-		},
-		{
-			"ImportPath": "k8s.io/client-go/kubernetes/typed/core/v1",
-			"Rev": "c9032d16590180ba12d9ca995d139d9855177ab8"
-		},
-		{
-			"ImportPath": "k8s.io/client-go/kubernetes/typed/core/v1/fake",
-			"Rev": "c9032d16590180ba12d9ca995d139d9855177ab8"
-		},
-		{
-			"ImportPath": "k8s.io/client-go/kubernetes/typed/events/v1beta1",
-			"Rev": "c9032d16590180ba12d9ca995d139d9855177ab8"
-		},
-		{
-			"ImportPath": "k8s.io/client-go/kubernetes/typed/events/v1beta1/fake",
-			"Rev": "c9032d16590180ba12d9ca995d139d9855177ab8"
-		},
-		{
-			"ImportPath": "k8s.io/client-go/kubernetes/typed/extensions/v1beta1",
-			"Rev": "c9032d16590180ba12d9ca995d139d9855177ab8"
-		},
-		{
-			"ImportPath": "k8s.io/client-go/kubernetes/typed/extensions/v1beta1/fake",
-			"Rev": "c9032d16590180ba12d9ca995d139d9855177ab8"
-		},
-		{
-			"ImportPath": "k8s.io/client-go/kubernetes/typed/networking/v1",
-			"Rev": "c9032d16590180ba12d9ca995d139d9855177ab8"
-		},
-		{
-			"ImportPath": "k8s.io/client-go/kubernetes/typed/networking/v1/fake",
-			"Rev": "c9032d16590180ba12d9ca995d139d9855177ab8"
-		},
-		{
-			"ImportPath": "k8s.io/client-go/kubernetes/typed/policy/v1beta1",
-			"Rev": "c9032d16590180ba12d9ca995d139d9855177ab8"
-		},
-		{
-			"ImportPath": "k8s.io/client-go/kubernetes/typed/policy/v1beta1/fake",
-			"Rev": "c9032d16590180ba12d9ca995d139d9855177ab8"
-		},
-		{
-			"ImportPath": "k8s.io/client-go/kubernetes/typed/rbac/v1",
-			"Rev": "c9032d16590180ba12d9ca995d139d9855177ab8"
-		},
-		{
-			"ImportPath": "k8s.io/client-go/kubernetes/typed/rbac/v1/fake",
-			"Rev": "c9032d16590180ba12d9ca995d139d9855177ab8"
-		},
-		{
-			"ImportPath": "k8s.io/client-go/kubernetes/typed/rbac/v1alpha1",
-			"Rev": "c9032d16590180ba12d9ca995d139d9855177ab8"
-		},
-		{
-			"ImportPath": "k8s.io/client-go/kubernetes/typed/rbac/v1alpha1/fake",
-			"Rev": "c9032d16590180ba12d9ca995d139d9855177ab8"
-		},
-		{
-			"ImportPath": "k8s.io/client-go/kubernetes/typed/rbac/v1beta1",
-			"Rev": "c9032d16590180ba12d9ca995d139d9855177ab8"
-		},
-		{
-			"ImportPath": "k8s.io/client-go/kubernetes/typed/rbac/v1beta1/fake",
-			"Rev": "c9032d16590180ba12d9ca995d139d9855177ab8"
-		},
-		{
-			"ImportPath": "k8s.io/client-go/kubernetes/typed/scheduling/v1alpha1",
-			"Rev": "c9032d16590180ba12d9ca995d139d9855177ab8"
-		},
-		{
-			"ImportPath": "k8s.io/client-go/kubernetes/typed/scheduling/v1alpha1/fake",
-			"Rev": "c9032d16590180ba12d9ca995d139d9855177ab8"
-		},
-		{
-			"ImportPath": "k8s.io/client-go/kubernetes/typed/scheduling/v1beta1",
-			"Rev": "c9032d16590180ba12d9ca995d139d9855177ab8"
-		},
-		{
-			"ImportPath": "k8s.io/client-go/kubernetes/typed/scheduling/v1beta1/fake",
-			"Rev": "c9032d16590180ba12d9ca995d139d9855177ab8"
-		},
-		{
-			"ImportPath": "k8s.io/client-go/kubernetes/typed/settings/v1alpha1",
-			"Rev": "c9032d16590180ba12d9ca995d139d9855177ab8"
-		},
-		{
-			"ImportPath": "k8s.io/client-go/kubernetes/typed/settings/v1alpha1/fake",
-			"Rev": "c9032d16590180ba12d9ca995d139d9855177ab8"
-		},
-		{
-			"ImportPath": "k8s.io/client-go/kubernetes/typed/storage/v1",
-			"Rev": "c9032d16590180ba12d9ca995d139d9855177ab8"
-		},
-		{
-			"ImportPath": "k8s.io/client-go/kubernetes/typed/storage/v1/fake",
-			"Rev": "c9032d16590180ba12d9ca995d139d9855177ab8"
-		},
-		{
-			"ImportPath": "k8s.io/client-go/kubernetes/typed/storage/v1alpha1",
-			"Rev": "c9032d16590180ba12d9ca995d139d9855177ab8"
-		},
-		{
-			"ImportPath": "k8s.io/client-go/kubernetes/typed/storage/v1alpha1/fake",
-			"Rev": "c9032d16590180ba12d9ca995d139d9855177ab8"
-		},
-		{
-			"ImportPath": "k8s.io/client-go/kubernetes/typed/storage/v1beta1",
-			"Rev": "c9032d16590180ba12d9ca995d139d9855177ab8"
-		},
-		{
-			"ImportPath": "k8s.io/client-go/kubernetes/typed/storage/v1beta1/fake",
-			"Rev": "c9032d16590180ba12d9ca995d139d9855177ab8"
-		},
-		{
-			"ImportPath": "k8s.io/client-go/listers/admissionregistration/v1alpha1",
-			"Rev": "c9032d16590180ba12d9ca995d139d9855177ab8"
-		},
-		{
-			"ImportPath": "k8s.io/client-go/listers/admissionregistration/v1beta1",
-			"Rev": "c9032d16590180ba12d9ca995d139d9855177ab8"
-		},
-		{
-			"ImportPath": "k8s.io/client-go/listers/apps/v1",
-			"Rev": "c9032d16590180ba12d9ca995d139d9855177ab8"
-		},
-		{
-			"ImportPath": "k8s.io/client-go/listers/apps/v1beta1",
-			"Rev": "c9032d16590180ba12d9ca995d139d9855177ab8"
-		},
-		{
-			"ImportPath": "k8s.io/client-go/listers/apps/v1beta2",
-			"Rev": "c9032d16590180ba12d9ca995d139d9855177ab8"
-		},
-		{
-			"ImportPath": "k8s.io/client-go/listers/auditregistration/v1alpha1",
-			"Rev": "c9032d16590180ba12d9ca995d139d9855177ab8"
-		},
-		{
-			"ImportPath": "k8s.io/client-go/listers/autoscaling/v1",
-			"Rev": "c9032d16590180ba12d9ca995d139d9855177ab8"
-		},
-		{
-			"ImportPath": "k8s.io/client-go/listers/autoscaling/v2beta1",
-			"Rev": "c9032d16590180ba12d9ca995d139d9855177ab8"
-		},
-		{
-			"ImportPath": "k8s.io/client-go/listers/autoscaling/v2beta2",
-			"Rev": "c9032d16590180ba12d9ca995d139d9855177ab8"
-		},
-		{
-			"ImportPath": "k8s.io/client-go/listers/batch/v1",
-			"Rev": "c9032d16590180ba12d9ca995d139d9855177ab8"
-		},
-		{
-			"ImportPath": "k8s.io/client-go/listers/batch/v1beta1",
-			"Rev": "c9032d16590180ba12d9ca995d139d9855177ab8"
-		},
-		{
-			"ImportPath": "k8s.io/client-go/listers/batch/v2alpha1",
-			"Rev": "c9032d16590180ba12d9ca995d139d9855177ab8"
-		},
-		{
-			"ImportPath": "k8s.io/client-go/listers/certificates/v1beta1",
-			"Rev": "c9032d16590180ba12d9ca995d139d9855177ab8"
-		},
-		{
-			"ImportPath": "k8s.io/client-go/listers/coordination/v1beta1",
-			"Rev": "c9032d16590180ba12d9ca995d139d9855177ab8"
-		},
-		{
-			"ImportPath": "k8s.io/client-go/listers/core/v1",
-			"Rev": "c9032d16590180ba12d9ca995d139d9855177ab8"
-		},
-		{
-			"ImportPath": "k8s.io/client-go/listers/events/v1beta1",
-			"Rev": "c9032d16590180ba12d9ca995d139d9855177ab8"
-		},
-		{
-			"ImportPath": "k8s.io/client-go/listers/extensions/v1beta1",
-			"Rev": "c9032d16590180ba12d9ca995d139d9855177ab8"
-		},
-		{
-			"ImportPath": "k8s.io/client-go/listers/networking/v1",
-			"Rev": "c9032d16590180ba12d9ca995d139d9855177ab8"
-		},
-		{
-			"ImportPath": "k8s.io/client-go/listers/policy/v1beta1",
-			"Rev": "c9032d16590180ba12d9ca995d139d9855177ab8"
-		},
-		{
-			"ImportPath": "k8s.io/client-go/listers/rbac/v1",
-			"Rev": "c9032d16590180ba12d9ca995d139d9855177ab8"
-		},
-		{
-			"ImportPath": "k8s.io/client-go/listers/rbac/v1alpha1",
-			"Rev": "c9032d16590180ba12d9ca995d139d9855177ab8"
-		},
-		{
-			"ImportPath": "k8s.io/client-go/listers/rbac/v1beta1",
-			"Rev": "c9032d16590180ba12d9ca995d139d9855177ab8"
-		},
-		{
-			"ImportPath": "k8s.io/client-go/listers/scheduling/v1alpha1",
-			"Rev": "c9032d16590180ba12d9ca995d139d9855177ab8"
-		},
-		{
-			"ImportPath": "k8s.io/client-go/listers/scheduling/v1beta1",
-			"Rev": "c9032d16590180ba12d9ca995d139d9855177ab8"
-		},
-		{
-			"ImportPath": "k8s.io/client-go/listers/settings/v1alpha1",
-			"Rev": "c9032d16590180ba12d9ca995d139d9855177ab8"
-		},
-		{
-			"ImportPath": "k8s.io/client-go/listers/storage/v1",
-			"Rev": "c9032d16590180ba12d9ca995d139d9855177ab8"
-		},
-		{
-			"ImportPath": "k8s.io/client-go/listers/storage/v1alpha1",
-			"Rev": "c9032d16590180ba12d9ca995d139d9855177ab8"
-		},
-		{
-			"ImportPath": "k8s.io/client-go/listers/storage/v1beta1",
-			"Rev": "c9032d16590180ba12d9ca995d139d9855177ab8"
-		},
-		{
-			"ImportPath": "k8s.io/client-go/pkg/apis/clientauthentication",
-			"Rev": "c9032d16590180ba12d9ca995d139d9855177ab8"
-		},
-		{
-			"ImportPath": "k8s.io/client-go/pkg/apis/clientauthentication/v1alpha1",
-			"Rev": "c9032d16590180ba12d9ca995d139d9855177ab8"
-		},
-		{
-			"ImportPath": "k8s.io/client-go/pkg/apis/clientauthentication/v1beta1",
-			"Rev": "c9032d16590180ba12d9ca995d139d9855177ab8"
-		},
-		{
-			"ImportPath": "k8s.io/client-go/pkg/version",
-			"Rev": "c9032d16590180ba12d9ca995d139d9855177ab8"
-		},
-		{
-			"ImportPath": "k8s.io/client-go/plugin/pkg/client/auth/exec",
-			"Rev": "c9032d16590180ba12d9ca995d139d9855177ab8"
-		},
-		{
-			"ImportPath": "k8s.io/client-go/rest",
-			"Rev": "c9032d16590180ba12d9ca995d139d9855177ab8"
-		},
-		{
-			"ImportPath": "k8s.io/client-go/rest/watch",
-			"Rev": "c9032d16590180ba12d9ca995d139d9855177ab8"
-		},
-		{
-			"ImportPath": "k8s.io/client-go/restmapper",
-			"Rev": "c9032d16590180ba12d9ca995d139d9855177ab8"
-		},
-		{
-			"ImportPath": "k8s.io/client-go/scale",
-			"Rev": "c9032d16590180ba12d9ca995d139d9855177ab8"
-		},
-		{
-			"ImportPath": "k8s.io/client-go/scale/scheme",
-			"Rev": "c9032d16590180ba12d9ca995d139d9855177ab8"
-		},
-		{
-			"ImportPath": "k8s.io/client-go/scale/scheme/appsint",
-			"Rev": "c9032d16590180ba12d9ca995d139d9855177ab8"
-		},
-		{
-			"ImportPath": "k8s.io/client-go/scale/scheme/appsv1beta1",
-			"Rev": "c9032d16590180ba12d9ca995d139d9855177ab8"
-		},
-		{
-			"ImportPath": "k8s.io/client-go/scale/scheme/appsv1beta2",
-			"Rev": "c9032d16590180ba12d9ca995d139d9855177ab8"
-		},
-		{
-			"ImportPath": "k8s.io/client-go/scale/scheme/autoscalingv1",
-			"Rev": "c9032d16590180ba12d9ca995d139d9855177ab8"
-		},
-		{
-			"ImportPath": "k8s.io/client-go/scale/scheme/extensionsint",
-			"Rev": "c9032d16590180ba12d9ca995d139d9855177ab8"
-		},
-		{
-			"ImportPath": "k8s.io/client-go/scale/scheme/extensionsv1beta1",
-			"Rev": "c9032d16590180ba12d9ca995d139d9855177ab8"
-		},
-		{
-			"ImportPath": "k8s.io/client-go/testing",
-			"Rev": "c9032d16590180ba12d9ca995d139d9855177ab8"
-		},
-		{
-			"ImportPath": "k8s.io/client-go/third_party/forked/golang/template",
-			"Rev": "c9032d16590180ba12d9ca995d139d9855177ab8"
-		},
-		{
-			"ImportPath": "k8s.io/client-go/tools/auth",
-			"Rev": "c9032d16590180ba12d9ca995d139d9855177ab8"
-		},
-		{
-			"ImportPath": "k8s.io/client-go/tools/cache",
-			"Rev": "c9032d16590180ba12d9ca995d139d9855177ab8"
-		},
-		{
-			"ImportPath": "k8s.io/client-go/tools/clientcmd",
-			"Rev": "c9032d16590180ba12d9ca995d139d9855177ab8"
-		},
-		{
-			"ImportPath": "k8s.io/client-go/tools/clientcmd/api",
-			"Rev": "c9032d16590180ba12d9ca995d139d9855177ab8"
-		},
-		{
-			"ImportPath": "k8s.io/client-go/tools/clientcmd/api/latest",
-			"Rev": "c9032d16590180ba12d9ca995d139d9855177ab8"
-		},
-		{
-			"ImportPath": "k8s.io/client-go/tools/clientcmd/api/v1",
-			"Rev": "c9032d16590180ba12d9ca995d139d9855177ab8"
-		},
-		{
-			"ImportPath": "k8s.io/client-go/tools/leaderelection",
-			"Rev": "c9032d16590180ba12d9ca995d139d9855177ab8"
-		},
-		{
-			"ImportPath": "k8s.io/client-go/tools/leaderelection/resourcelock",
-			"Rev": "c9032d16590180ba12d9ca995d139d9855177ab8"
-		},
-		{
-			"ImportPath": "k8s.io/client-go/tools/metrics",
-			"Rev": "c9032d16590180ba12d9ca995d139d9855177ab8"
-		},
-		{
-			"ImportPath": "k8s.io/client-go/tools/pager",
-			"Rev": "c9032d16590180ba12d9ca995d139d9855177ab8"
-		},
-		{
-			"ImportPath": "k8s.io/client-go/tools/record",
-			"Rev": "c9032d16590180ba12d9ca995d139d9855177ab8"
-		},
-		{
-			"ImportPath": "k8s.io/client-go/tools/reference",
-			"Rev": "c9032d16590180ba12d9ca995d139d9855177ab8"
-		},
-		{
-			"ImportPath": "k8s.io/client-go/tools/remotecommand",
-			"Rev": "c9032d16590180ba12d9ca995d139d9855177ab8"
-		},
-		{
-			"ImportPath": "k8s.io/client-go/tools/watch",
-			"Rev": "c9032d16590180ba12d9ca995d139d9855177ab8"
-		},
-		{
-			"ImportPath": "k8s.io/client-go/transport",
-			"Rev": "c9032d16590180ba12d9ca995d139d9855177ab8"
-		},
-		{
-			"ImportPath": "k8s.io/client-go/transport/spdy",
-			"Rev": "c9032d16590180ba12d9ca995d139d9855177ab8"
-		},
-		{
-			"ImportPath": "k8s.io/client-go/util/buffer",
-			"Rev": "c9032d16590180ba12d9ca995d139d9855177ab8"
-		},
-		{
-			"ImportPath": "k8s.io/client-go/util/cert",
-			"Rev": "c9032d16590180ba12d9ca995d139d9855177ab8"
-		},
-		{
-			"ImportPath": "k8s.io/client-go/util/certificate",
-			"Rev": "c9032d16590180ba12d9ca995d139d9855177ab8"
-		},
-		{
-			"ImportPath": "k8s.io/client-go/util/certificate/csr",
-			"Rev": "c9032d16590180ba12d9ca995d139d9855177ab8"
-		},
-		{
-			"ImportPath": "k8s.io/client-go/util/connrotation",
-			"Rev": "c9032d16590180ba12d9ca995d139d9855177ab8"
-		},
-		{
-			"ImportPath": "k8s.io/client-go/util/exec",
-			"Rev": "c9032d16590180ba12d9ca995d139d9855177ab8"
-		},
-		{
-			"ImportPath": "k8s.io/client-go/util/flowcontrol",
-			"Rev": "c9032d16590180ba12d9ca995d139d9855177ab8"
-		},
-		{
-			"ImportPath": "k8s.io/client-go/util/homedir",
-			"Rev": "c9032d16590180ba12d9ca995d139d9855177ab8"
-		},
-		{
-			"ImportPath": "k8s.io/client-go/util/integer",
-			"Rev": "c9032d16590180ba12d9ca995d139d9855177ab8"
-		},
-		{
-			"ImportPath": "k8s.io/client-go/util/jsonpath",
-			"Rev": "c9032d16590180ba12d9ca995d139d9855177ab8"
-		},
-		{
-			"ImportPath": "k8s.io/client-go/util/retry",
-			"Rev": "c9032d16590180ba12d9ca995d139d9855177ab8"
-		},
-		{
-			"ImportPath": "k8s.io/client-go/util/workqueue",
-			"Rev": "c9032d16590180ba12d9ca995d139d9855177ab8"
-		},
-		{
-			"ImportPath": "k8s.io/cloud-provider",
-			"Rev": "cf6d816aadd224c7763304b5c8cf631f8ce069ac"
-		},
-		{
-			"ImportPath": "k8s.io/csi-api/pkg/apis/csi/v1alpha1",
-			"Rev": "1d208b5f0d9537049dd439502d584291e01b6342"
-		},
-		{
-			"ImportPath": "k8s.io/csi-api/pkg/client/clientset/versioned",
-			"Rev": "1d208b5f0d9537049dd439502d584291e01b6342"
-		},
-		{
-			"ImportPath": "k8s.io/csi-api/pkg/client/clientset/versioned/scheme",
-			"Rev": "1d208b5f0d9537049dd439502d584291e01b6342"
-		},
-		{
-			"ImportPath": "k8s.io/csi-api/pkg/client/clientset/versioned/typed/csi/v1alpha1",
-			"Rev": "1d208b5f0d9537049dd439502d584291e01b6342"
-		},
-		{
-			"ImportPath": "k8s.io/csi-api/pkg/client/informers/externalversions",
-			"Rev": "1d208b5f0d9537049dd439502d584291e01b6342"
-		},
-		{
-			"ImportPath": "k8s.io/csi-api/pkg/client/informers/externalversions/csi",
-			"Rev": "1d208b5f0d9537049dd439502d584291e01b6342"
-		},
-		{
-			"ImportPath": "k8s.io/csi-api/pkg/client/informers/externalversions/csi/v1alpha1",
-			"Rev": "1d208b5f0d9537049dd439502d584291e01b6342"
-		},
-		{
-			"ImportPath": "k8s.io/csi-api/pkg/client/informers/externalversions/internalinterfaces",
-			"Rev": "1d208b5f0d9537049dd439502d584291e01b6342"
-		},
-		{
-			"ImportPath": "k8s.io/csi-api/pkg/client/listers/csi/v1alpha1",
-			"Rev": "1d208b5f0d9537049dd439502d584291e01b6342"
-=======
 			"Rev": "b906881e5754b4219023ba59a868afdb2ff560ef"
 		},
 		{
@@ -6509,7 +3991,6 @@
 		{
 			"ImportPath": "k8s.io/csi-translation-lib/plugins",
 			"Rev": "5b47a355377199edd4ae4e40eba40bb724b52627"
->>>>>>> d09c20dc
 		},
 		{
 			"ImportPath": "k8s.io/klog",
@@ -6542,1993 +4023,6 @@
 		},
 		{
 			"ImportPath": "k8s.io/kube-proxy/config/v1alpha1",
-<<<<<<< HEAD
-			"Rev": "351e5ad7f034c90655f8d7611365626e0f9504f4"
-		},
-		{
-			"ImportPath": "k8s.io/kubelet/config/v1beta1",
-			"Rev": "d59adf5f622940b56685446a58b06d1ce1008965"
-		},
-		{
-			"ImportPath": "k8s.io/kubernetes/cmd/kube-proxy/app",
-			"Comment": "v1.13.0-beta.2-13-g9ad09cd136",
-			"Rev": "9ad09cd136247b99b7ffc884f93a1812f2b2799e"
-		},
-		{
-			"ImportPath": "k8s.io/kubernetes/cmd/kubelet/app",
-			"Comment": "v1.13.0-beta.2-13-g9ad09cd136",
-			"Rev": "9ad09cd136247b99b7ffc884f93a1812f2b2799e"
-		},
-		{
-			"ImportPath": "k8s.io/kubernetes/cmd/kubelet/app/options",
-			"Comment": "v1.13.0-beta.2-13-g9ad09cd136",
-			"Rev": "9ad09cd136247b99b7ffc884f93a1812f2b2799e"
-		},
-		{
-			"ImportPath": "k8s.io/kubernetes/pkg/api/legacyscheme",
-			"Comment": "v1.13.0-beta.2-13-g9ad09cd136",
-			"Rev": "9ad09cd136247b99b7ffc884f93a1812f2b2799e"
-		},
-		{
-			"ImportPath": "k8s.io/kubernetes/pkg/api/ref",
-			"Comment": "v1.13.0-beta.2-13-g9ad09cd136",
-			"Rev": "9ad09cd136247b99b7ffc884f93a1812f2b2799e"
-		},
-		{
-			"ImportPath": "k8s.io/kubernetes/pkg/api/service",
-			"Comment": "v1.13.0-beta.2-13-g9ad09cd136",
-			"Rev": "9ad09cd136247b99b7ffc884f93a1812f2b2799e"
-		},
-		{
-			"ImportPath": "k8s.io/kubernetes/pkg/api/testapi",
-			"Comment": "v1.13.0-beta.2-13-g9ad09cd136",
-			"Rev": "9ad09cd136247b99b7ffc884f93a1812f2b2799e"
-		},
-		{
-			"ImportPath": "k8s.io/kubernetes/pkg/api/v1/pod",
-			"Comment": "v1.13.0-beta.2-13-g9ad09cd136",
-			"Rev": "9ad09cd136247b99b7ffc884f93a1812f2b2799e"
-		},
-		{
-			"ImportPath": "k8s.io/kubernetes/pkg/api/v1/resource",
-			"Comment": "v1.13.0-beta.2-13-g9ad09cd136",
-			"Rev": "9ad09cd136247b99b7ffc884f93a1812f2b2799e"
-		},
-		{
-			"ImportPath": "k8s.io/kubernetes/pkg/api/v1/service",
-			"Comment": "v1.13.0-beta.2-13-g9ad09cd136",
-			"Rev": "9ad09cd136247b99b7ffc884f93a1812f2b2799e"
-		},
-		{
-			"ImportPath": "k8s.io/kubernetes/pkg/apis/admission",
-			"Comment": "v1.13.0-beta.2-13-g9ad09cd136",
-			"Rev": "9ad09cd136247b99b7ffc884f93a1812f2b2799e"
-		},
-		{
-			"ImportPath": "k8s.io/kubernetes/pkg/apis/admission/install",
-			"Comment": "v1.13.0-beta.2-13-g9ad09cd136",
-			"Rev": "9ad09cd136247b99b7ffc884f93a1812f2b2799e"
-		},
-		{
-			"ImportPath": "k8s.io/kubernetes/pkg/apis/admission/v1beta1",
-			"Comment": "v1.13.0-beta.2-13-g9ad09cd136",
-			"Rev": "9ad09cd136247b99b7ffc884f93a1812f2b2799e"
-		},
-		{
-			"ImportPath": "k8s.io/kubernetes/pkg/apis/admissionregistration",
-			"Comment": "v1.13.0-beta.2-13-g9ad09cd136",
-			"Rev": "9ad09cd136247b99b7ffc884f93a1812f2b2799e"
-		},
-		{
-			"ImportPath": "k8s.io/kubernetes/pkg/apis/admissionregistration/install",
-			"Comment": "v1.13.0-beta.2-13-g9ad09cd136",
-			"Rev": "9ad09cd136247b99b7ffc884f93a1812f2b2799e"
-		},
-		{
-			"ImportPath": "k8s.io/kubernetes/pkg/apis/admissionregistration/v1alpha1",
-			"Comment": "v1.13.0-beta.2-13-g9ad09cd136",
-			"Rev": "9ad09cd136247b99b7ffc884f93a1812f2b2799e"
-		},
-		{
-			"ImportPath": "k8s.io/kubernetes/pkg/apis/admissionregistration/v1beta1",
-			"Comment": "v1.13.0-beta.2-13-g9ad09cd136",
-			"Rev": "9ad09cd136247b99b7ffc884f93a1812f2b2799e"
-		},
-		{
-			"ImportPath": "k8s.io/kubernetes/pkg/apis/apps",
-			"Comment": "v1.13.0-beta.2-13-g9ad09cd136",
-			"Rev": "9ad09cd136247b99b7ffc884f93a1812f2b2799e"
-		},
-		{
-			"ImportPath": "k8s.io/kubernetes/pkg/apis/apps/install",
-			"Comment": "v1.13.0-beta.2-13-g9ad09cd136",
-			"Rev": "9ad09cd136247b99b7ffc884f93a1812f2b2799e"
-		},
-		{
-			"ImportPath": "k8s.io/kubernetes/pkg/apis/apps/v1",
-			"Comment": "v1.13.0-beta.2-13-g9ad09cd136",
-			"Rev": "9ad09cd136247b99b7ffc884f93a1812f2b2799e"
-		},
-		{
-			"ImportPath": "k8s.io/kubernetes/pkg/apis/apps/v1beta1",
-			"Comment": "v1.13.0-beta.2-13-g9ad09cd136",
-			"Rev": "9ad09cd136247b99b7ffc884f93a1812f2b2799e"
-		},
-		{
-			"ImportPath": "k8s.io/kubernetes/pkg/apis/apps/v1beta2",
-			"Comment": "v1.13.0-beta.2-13-g9ad09cd136",
-			"Rev": "9ad09cd136247b99b7ffc884f93a1812f2b2799e"
-		},
-		{
-			"ImportPath": "k8s.io/kubernetes/pkg/apis/apps/validation",
-			"Comment": "v1.13.0-beta.2-13-g9ad09cd136",
-			"Rev": "9ad09cd136247b99b7ffc884f93a1812f2b2799e"
-		},
-		{
-			"ImportPath": "k8s.io/kubernetes/pkg/apis/auditregistration",
-			"Comment": "v1.13.0-beta.2-13-g9ad09cd136",
-			"Rev": "9ad09cd136247b99b7ffc884f93a1812f2b2799e"
-		},
-		{
-			"ImportPath": "k8s.io/kubernetes/pkg/apis/auditregistration/install",
-			"Comment": "v1.13.0-beta.2-13-g9ad09cd136",
-			"Rev": "9ad09cd136247b99b7ffc884f93a1812f2b2799e"
-		},
-		{
-			"ImportPath": "k8s.io/kubernetes/pkg/apis/auditregistration/v1alpha1",
-			"Comment": "v1.13.0-beta.2-13-g9ad09cd136",
-			"Rev": "9ad09cd136247b99b7ffc884f93a1812f2b2799e"
-		},
-		{
-			"ImportPath": "k8s.io/kubernetes/pkg/apis/authentication",
-			"Comment": "v1.13.0-beta.2-13-g9ad09cd136",
-			"Rev": "9ad09cd136247b99b7ffc884f93a1812f2b2799e"
-		},
-		{
-			"ImportPath": "k8s.io/kubernetes/pkg/apis/authentication/install",
-			"Comment": "v1.13.0-beta.2-13-g9ad09cd136",
-			"Rev": "9ad09cd136247b99b7ffc884f93a1812f2b2799e"
-		},
-		{
-			"ImportPath": "k8s.io/kubernetes/pkg/apis/authentication/v1",
-			"Comment": "v1.13.0-beta.2-13-g9ad09cd136",
-			"Rev": "9ad09cd136247b99b7ffc884f93a1812f2b2799e"
-		},
-		{
-			"ImportPath": "k8s.io/kubernetes/pkg/apis/authentication/v1beta1",
-			"Comment": "v1.13.0-beta.2-13-g9ad09cd136",
-			"Rev": "9ad09cd136247b99b7ffc884f93a1812f2b2799e"
-		},
-		{
-			"ImportPath": "k8s.io/kubernetes/pkg/apis/authorization",
-			"Comment": "v1.13.0-beta.2-13-g9ad09cd136",
-			"Rev": "9ad09cd136247b99b7ffc884f93a1812f2b2799e"
-		},
-		{
-			"ImportPath": "k8s.io/kubernetes/pkg/apis/authorization/install",
-			"Comment": "v1.13.0-beta.2-13-g9ad09cd136",
-			"Rev": "9ad09cd136247b99b7ffc884f93a1812f2b2799e"
-		},
-		{
-			"ImportPath": "k8s.io/kubernetes/pkg/apis/authorization/v1",
-			"Comment": "v1.13.0-beta.2-13-g9ad09cd136",
-			"Rev": "9ad09cd136247b99b7ffc884f93a1812f2b2799e"
-		},
-		{
-			"ImportPath": "k8s.io/kubernetes/pkg/apis/authorization/v1beta1",
-			"Comment": "v1.13.0-beta.2-13-g9ad09cd136",
-			"Rev": "9ad09cd136247b99b7ffc884f93a1812f2b2799e"
-		},
-		{
-			"ImportPath": "k8s.io/kubernetes/pkg/apis/autoscaling",
-			"Comment": "v1.13.0-beta.2-13-g9ad09cd136",
-			"Rev": "9ad09cd136247b99b7ffc884f93a1812f2b2799e"
-		},
-		{
-			"ImportPath": "k8s.io/kubernetes/pkg/apis/autoscaling/install",
-			"Comment": "v1.13.0-beta.2-13-g9ad09cd136",
-			"Rev": "9ad09cd136247b99b7ffc884f93a1812f2b2799e"
-		},
-		{
-			"ImportPath": "k8s.io/kubernetes/pkg/apis/autoscaling/v1",
-			"Comment": "v1.13.0-beta.2-13-g9ad09cd136",
-			"Rev": "9ad09cd136247b99b7ffc884f93a1812f2b2799e"
-		},
-		{
-			"ImportPath": "k8s.io/kubernetes/pkg/apis/autoscaling/v2beta1",
-			"Comment": "v1.13.0-beta.2-13-g9ad09cd136",
-			"Rev": "9ad09cd136247b99b7ffc884f93a1812f2b2799e"
-		},
-		{
-			"ImportPath": "k8s.io/kubernetes/pkg/apis/autoscaling/v2beta2",
-			"Comment": "v1.13.0-beta.2-13-g9ad09cd136",
-			"Rev": "9ad09cd136247b99b7ffc884f93a1812f2b2799e"
-		},
-		{
-			"ImportPath": "k8s.io/kubernetes/pkg/apis/batch",
-			"Comment": "v1.13.0-beta.2-13-g9ad09cd136",
-			"Rev": "9ad09cd136247b99b7ffc884f93a1812f2b2799e"
-		},
-		{
-			"ImportPath": "k8s.io/kubernetes/pkg/apis/batch/install",
-			"Comment": "v1.13.0-beta.2-13-g9ad09cd136",
-			"Rev": "9ad09cd136247b99b7ffc884f93a1812f2b2799e"
-		},
-		{
-			"ImportPath": "k8s.io/kubernetes/pkg/apis/batch/v1",
-			"Comment": "v1.13.0-beta.2-13-g9ad09cd136",
-			"Rev": "9ad09cd136247b99b7ffc884f93a1812f2b2799e"
-		},
-		{
-			"ImportPath": "k8s.io/kubernetes/pkg/apis/batch/v1beta1",
-			"Comment": "v1.13.0-beta.2-13-g9ad09cd136",
-			"Rev": "9ad09cd136247b99b7ffc884f93a1812f2b2799e"
-		},
-		{
-			"ImportPath": "k8s.io/kubernetes/pkg/apis/batch/v2alpha1",
-			"Comment": "v1.13.0-beta.2-13-g9ad09cd136",
-			"Rev": "9ad09cd136247b99b7ffc884f93a1812f2b2799e"
-		},
-		{
-			"ImportPath": "k8s.io/kubernetes/pkg/apis/certificates",
-			"Comment": "v1.13.0-beta.2-13-g9ad09cd136",
-			"Rev": "9ad09cd136247b99b7ffc884f93a1812f2b2799e"
-		},
-		{
-			"ImportPath": "k8s.io/kubernetes/pkg/apis/certificates/install",
-			"Comment": "v1.13.0-beta.2-13-g9ad09cd136",
-			"Rev": "9ad09cd136247b99b7ffc884f93a1812f2b2799e"
-		},
-		{
-			"ImportPath": "k8s.io/kubernetes/pkg/apis/certificates/v1beta1",
-			"Comment": "v1.13.0-beta.2-13-g9ad09cd136",
-			"Rev": "9ad09cd136247b99b7ffc884f93a1812f2b2799e"
-		},
-		{
-			"ImportPath": "k8s.io/kubernetes/pkg/apis/coordination",
-			"Comment": "v1.13.0-beta.2-13-g9ad09cd136",
-			"Rev": "9ad09cd136247b99b7ffc884f93a1812f2b2799e"
-		},
-		{
-			"ImportPath": "k8s.io/kubernetes/pkg/apis/coordination/install",
-			"Comment": "v1.13.0-beta.2-13-g9ad09cd136",
-			"Rev": "9ad09cd136247b99b7ffc884f93a1812f2b2799e"
-		},
-		{
-			"ImportPath": "k8s.io/kubernetes/pkg/apis/coordination/v1beta1",
-			"Comment": "v1.13.0-beta.2-13-g9ad09cd136",
-			"Rev": "9ad09cd136247b99b7ffc884f93a1812f2b2799e"
-		},
-		{
-			"ImportPath": "k8s.io/kubernetes/pkg/apis/core",
-			"Comment": "v1.13.0-beta.2-13-g9ad09cd136",
-			"Rev": "9ad09cd136247b99b7ffc884f93a1812f2b2799e"
-		},
-		{
-			"ImportPath": "k8s.io/kubernetes/pkg/apis/core/helper",
-			"Comment": "v1.13.0-beta.2-13-g9ad09cd136",
-			"Rev": "9ad09cd136247b99b7ffc884f93a1812f2b2799e"
-		},
-		{
-			"ImportPath": "k8s.io/kubernetes/pkg/apis/core/install",
-			"Comment": "v1.13.0-beta.2-13-g9ad09cd136",
-			"Rev": "9ad09cd136247b99b7ffc884f93a1812f2b2799e"
-		},
-		{
-			"ImportPath": "k8s.io/kubernetes/pkg/apis/core/pods",
-			"Comment": "v1.13.0-beta.2-13-g9ad09cd136",
-			"Rev": "9ad09cd136247b99b7ffc884f93a1812f2b2799e"
-		},
-		{
-			"ImportPath": "k8s.io/kubernetes/pkg/apis/core/v1",
-			"Comment": "v1.13.0-beta.2-13-g9ad09cd136",
-			"Rev": "9ad09cd136247b99b7ffc884f93a1812f2b2799e"
-		},
-		{
-			"ImportPath": "k8s.io/kubernetes/pkg/apis/core/v1/helper",
-			"Comment": "v1.13.0-beta.2-13-g9ad09cd136",
-			"Rev": "9ad09cd136247b99b7ffc884f93a1812f2b2799e"
-		},
-		{
-			"ImportPath": "k8s.io/kubernetes/pkg/apis/core/v1/helper/qos",
-			"Comment": "v1.13.0-beta.2-13-g9ad09cd136",
-			"Rev": "9ad09cd136247b99b7ffc884f93a1812f2b2799e"
-		},
-		{
-			"ImportPath": "k8s.io/kubernetes/pkg/apis/core/v1/validation",
-			"Comment": "v1.13.0-beta.2-13-g9ad09cd136",
-			"Rev": "9ad09cd136247b99b7ffc884f93a1812f2b2799e"
-		},
-		{
-			"ImportPath": "k8s.io/kubernetes/pkg/apis/core/validation",
-			"Comment": "v1.13.0-beta.2-13-g9ad09cd136",
-			"Rev": "9ad09cd136247b99b7ffc884f93a1812f2b2799e"
-		},
-		{
-			"ImportPath": "k8s.io/kubernetes/pkg/apis/events",
-			"Comment": "v1.13.0-beta.2-13-g9ad09cd136",
-			"Rev": "9ad09cd136247b99b7ffc884f93a1812f2b2799e"
-		},
-		{
-			"ImportPath": "k8s.io/kubernetes/pkg/apis/events/install",
-			"Comment": "v1.13.0-beta.2-13-g9ad09cd136",
-			"Rev": "9ad09cd136247b99b7ffc884f93a1812f2b2799e"
-		},
-		{
-			"ImportPath": "k8s.io/kubernetes/pkg/apis/events/v1beta1",
-			"Comment": "v1.13.0-beta.2-13-g9ad09cd136",
-			"Rev": "9ad09cd136247b99b7ffc884f93a1812f2b2799e"
-		},
-		{
-			"ImportPath": "k8s.io/kubernetes/pkg/apis/extensions",
-			"Comment": "v1.13.0-beta.2-13-g9ad09cd136",
-			"Rev": "9ad09cd136247b99b7ffc884f93a1812f2b2799e"
-		},
-		{
-			"ImportPath": "k8s.io/kubernetes/pkg/apis/extensions/install",
-			"Comment": "v1.13.0-beta.2-13-g9ad09cd136",
-			"Rev": "9ad09cd136247b99b7ffc884f93a1812f2b2799e"
-		},
-		{
-			"ImportPath": "k8s.io/kubernetes/pkg/apis/extensions/v1beta1",
-			"Comment": "v1.13.0-beta.2-13-g9ad09cd136",
-			"Rev": "9ad09cd136247b99b7ffc884f93a1812f2b2799e"
-		},
-		{
-			"ImportPath": "k8s.io/kubernetes/pkg/apis/imagepolicy",
-			"Comment": "v1.13.0-beta.2-13-g9ad09cd136",
-			"Rev": "9ad09cd136247b99b7ffc884f93a1812f2b2799e"
-		},
-		{
-			"ImportPath": "k8s.io/kubernetes/pkg/apis/imagepolicy/install",
-			"Comment": "v1.13.0-beta.2-13-g9ad09cd136",
-			"Rev": "9ad09cd136247b99b7ffc884f93a1812f2b2799e"
-		},
-		{
-			"ImportPath": "k8s.io/kubernetes/pkg/apis/imagepolicy/v1alpha1",
-			"Comment": "v1.13.0-beta.2-13-g9ad09cd136",
-			"Rev": "9ad09cd136247b99b7ffc884f93a1812f2b2799e"
-		},
-		{
-			"ImportPath": "k8s.io/kubernetes/pkg/apis/networking",
-			"Comment": "v1.13.0-beta.2-13-g9ad09cd136",
-			"Rev": "9ad09cd136247b99b7ffc884f93a1812f2b2799e"
-		},
-		{
-			"ImportPath": "k8s.io/kubernetes/pkg/apis/networking/install",
-			"Comment": "v1.13.0-beta.2-13-g9ad09cd136",
-			"Rev": "9ad09cd136247b99b7ffc884f93a1812f2b2799e"
-		},
-		{
-			"ImportPath": "k8s.io/kubernetes/pkg/apis/networking/v1",
-			"Comment": "v1.13.0-beta.2-13-g9ad09cd136",
-			"Rev": "9ad09cd136247b99b7ffc884f93a1812f2b2799e"
-		},
-		{
-			"ImportPath": "k8s.io/kubernetes/pkg/apis/policy",
-			"Comment": "v1.13.0-beta.2-13-g9ad09cd136",
-			"Rev": "9ad09cd136247b99b7ffc884f93a1812f2b2799e"
-		},
-		{
-			"ImportPath": "k8s.io/kubernetes/pkg/apis/policy/install",
-			"Comment": "v1.13.0-beta.2-13-g9ad09cd136",
-			"Rev": "9ad09cd136247b99b7ffc884f93a1812f2b2799e"
-		},
-		{
-			"ImportPath": "k8s.io/kubernetes/pkg/apis/policy/v1beta1",
-			"Comment": "v1.13.0-beta.2-13-g9ad09cd136",
-			"Rev": "9ad09cd136247b99b7ffc884f93a1812f2b2799e"
-		},
-		{
-			"ImportPath": "k8s.io/kubernetes/pkg/apis/policy/validation",
-			"Comment": "v1.13.0-beta.2-13-g9ad09cd136",
-			"Rev": "9ad09cd136247b99b7ffc884f93a1812f2b2799e"
-		},
-		{
-			"ImportPath": "k8s.io/kubernetes/pkg/apis/rbac",
-			"Comment": "v1.13.0-beta.2-13-g9ad09cd136",
-			"Rev": "9ad09cd136247b99b7ffc884f93a1812f2b2799e"
-		},
-		{
-			"ImportPath": "k8s.io/kubernetes/pkg/apis/rbac/install",
-			"Comment": "v1.13.0-beta.2-13-g9ad09cd136",
-			"Rev": "9ad09cd136247b99b7ffc884f93a1812f2b2799e"
-		},
-		{
-			"ImportPath": "k8s.io/kubernetes/pkg/apis/rbac/v1",
-			"Comment": "v1.13.0-beta.2-13-g9ad09cd136",
-			"Rev": "9ad09cd136247b99b7ffc884f93a1812f2b2799e"
-		},
-		{
-			"ImportPath": "k8s.io/kubernetes/pkg/apis/rbac/v1alpha1",
-			"Comment": "v1.13.0-beta.2-13-g9ad09cd136",
-			"Rev": "9ad09cd136247b99b7ffc884f93a1812f2b2799e"
-		},
-		{
-			"ImportPath": "k8s.io/kubernetes/pkg/apis/rbac/v1beta1",
-			"Comment": "v1.13.0-beta.2-13-g9ad09cd136",
-			"Rev": "9ad09cd136247b99b7ffc884f93a1812f2b2799e"
-		},
-		{
-			"ImportPath": "k8s.io/kubernetes/pkg/apis/scheduling",
-			"Comment": "v1.13.0-beta.2-13-g9ad09cd136",
-			"Rev": "9ad09cd136247b99b7ffc884f93a1812f2b2799e"
-		},
-		{
-			"ImportPath": "k8s.io/kubernetes/pkg/apis/scheduling/install",
-			"Comment": "v1.13.0-beta.2-13-g9ad09cd136",
-			"Rev": "9ad09cd136247b99b7ffc884f93a1812f2b2799e"
-		},
-		{
-			"ImportPath": "k8s.io/kubernetes/pkg/apis/scheduling/v1alpha1",
-			"Comment": "v1.13.0-beta.2-13-g9ad09cd136",
-			"Rev": "9ad09cd136247b99b7ffc884f93a1812f2b2799e"
-		},
-		{
-			"ImportPath": "k8s.io/kubernetes/pkg/apis/scheduling/v1beta1",
-			"Comment": "v1.13.0-beta.2-13-g9ad09cd136",
-			"Rev": "9ad09cd136247b99b7ffc884f93a1812f2b2799e"
-		},
-		{
-			"ImportPath": "k8s.io/kubernetes/pkg/apis/settings",
-			"Comment": "v1.13.0-beta.2-13-g9ad09cd136",
-			"Rev": "9ad09cd136247b99b7ffc884f93a1812f2b2799e"
-		},
-		{
-			"ImportPath": "k8s.io/kubernetes/pkg/apis/settings/install",
-			"Comment": "v1.13.0-beta.2-13-g9ad09cd136",
-			"Rev": "9ad09cd136247b99b7ffc884f93a1812f2b2799e"
-		},
-		{
-			"ImportPath": "k8s.io/kubernetes/pkg/apis/settings/v1alpha1",
-			"Comment": "v1.13.0-beta.2-13-g9ad09cd136",
-			"Rev": "9ad09cd136247b99b7ffc884f93a1812f2b2799e"
-		},
-		{
-			"ImportPath": "k8s.io/kubernetes/pkg/apis/storage",
-			"Comment": "v1.13.0-beta.2-13-g9ad09cd136",
-			"Rev": "9ad09cd136247b99b7ffc884f93a1812f2b2799e"
-		},
-		{
-			"ImportPath": "k8s.io/kubernetes/pkg/apis/storage/install",
-			"Comment": "v1.13.0-beta.2-13-g9ad09cd136",
-			"Rev": "9ad09cd136247b99b7ffc884f93a1812f2b2799e"
-		},
-		{
-			"ImportPath": "k8s.io/kubernetes/pkg/apis/storage/v1",
-			"Comment": "v1.13.0-beta.2-13-g9ad09cd136",
-			"Rev": "9ad09cd136247b99b7ffc884f93a1812f2b2799e"
-		},
-		{
-			"ImportPath": "k8s.io/kubernetes/pkg/apis/storage/v1alpha1",
-			"Comment": "v1.13.0-beta.2-13-g9ad09cd136",
-			"Rev": "9ad09cd136247b99b7ffc884f93a1812f2b2799e"
-		},
-		{
-			"ImportPath": "k8s.io/kubernetes/pkg/apis/storage/v1beta1",
-			"Comment": "v1.13.0-beta.2-13-g9ad09cd136",
-			"Rev": "9ad09cd136247b99b7ffc884f93a1812f2b2799e"
-		},
-		{
-			"ImportPath": "k8s.io/kubernetes/pkg/capabilities",
-			"Comment": "v1.13.0-beta.2-13-g9ad09cd136",
-			"Rev": "9ad09cd136247b99b7ffc884f93a1812f2b2799e"
-		},
-		{
-			"ImportPath": "k8s.io/kubernetes/pkg/client/clientset_generated/internalclientset",
-			"Comment": "v1.13.0-beta.2-13-g9ad09cd136",
-			"Rev": "9ad09cd136247b99b7ffc884f93a1812f2b2799e"
-		},
-		{
-			"ImportPath": "k8s.io/kubernetes/pkg/client/clientset_generated/internalclientset/scheme",
-			"Comment": "v1.13.0-beta.2-13-g9ad09cd136",
-			"Rev": "9ad09cd136247b99b7ffc884f93a1812f2b2799e"
-		},
-		{
-			"ImportPath": "k8s.io/kubernetes/pkg/client/clientset_generated/internalclientset/typed/admissionregistration/internalversion",
-			"Comment": "v1.13.0-beta.2-13-g9ad09cd136",
-			"Rev": "9ad09cd136247b99b7ffc884f93a1812f2b2799e"
-		},
-		{
-			"ImportPath": "k8s.io/kubernetes/pkg/client/clientset_generated/internalclientset/typed/apps/internalversion",
-			"Comment": "v1.13.0-beta.2-13-g9ad09cd136",
-			"Rev": "9ad09cd136247b99b7ffc884f93a1812f2b2799e"
-		},
-		{
-			"ImportPath": "k8s.io/kubernetes/pkg/client/clientset_generated/internalclientset/typed/auditregistration/internalversion",
-			"Comment": "v1.13.0-beta.2-13-g9ad09cd136",
-			"Rev": "9ad09cd136247b99b7ffc884f93a1812f2b2799e"
-		},
-		{
-			"ImportPath": "k8s.io/kubernetes/pkg/client/clientset_generated/internalclientset/typed/authentication/internalversion",
-			"Comment": "v1.13.0-beta.2-13-g9ad09cd136",
-			"Rev": "9ad09cd136247b99b7ffc884f93a1812f2b2799e"
-		},
-		{
-			"ImportPath": "k8s.io/kubernetes/pkg/client/clientset_generated/internalclientset/typed/authorization/internalversion",
-			"Comment": "v1.13.0-beta.2-13-g9ad09cd136",
-			"Rev": "9ad09cd136247b99b7ffc884f93a1812f2b2799e"
-		},
-		{
-			"ImportPath": "k8s.io/kubernetes/pkg/client/clientset_generated/internalclientset/typed/autoscaling/internalversion",
-			"Comment": "v1.13.0-beta.2-13-g9ad09cd136",
-			"Rev": "9ad09cd136247b99b7ffc884f93a1812f2b2799e"
-		},
-		{
-			"ImportPath": "k8s.io/kubernetes/pkg/client/clientset_generated/internalclientset/typed/batch/internalversion",
-			"Comment": "v1.13.0-beta.2-13-g9ad09cd136",
-			"Rev": "9ad09cd136247b99b7ffc884f93a1812f2b2799e"
-		},
-		{
-			"ImportPath": "k8s.io/kubernetes/pkg/client/clientset_generated/internalclientset/typed/certificates/internalversion",
-			"Comment": "v1.13.0-beta.2-13-g9ad09cd136",
-			"Rev": "9ad09cd136247b99b7ffc884f93a1812f2b2799e"
-		},
-		{
-			"ImportPath": "k8s.io/kubernetes/pkg/client/clientset_generated/internalclientset/typed/coordination/internalversion",
-			"Comment": "v1.13.0-beta.2-13-g9ad09cd136",
-			"Rev": "9ad09cd136247b99b7ffc884f93a1812f2b2799e"
-		},
-		{
-			"ImportPath": "k8s.io/kubernetes/pkg/client/clientset_generated/internalclientset/typed/core/internalversion",
-			"Comment": "v1.13.0-beta.2-13-g9ad09cd136",
-			"Rev": "9ad09cd136247b99b7ffc884f93a1812f2b2799e"
-		},
-		{
-			"ImportPath": "k8s.io/kubernetes/pkg/client/clientset_generated/internalclientset/typed/events/internalversion",
-			"Comment": "v1.13.0-beta.2-13-g9ad09cd136",
-			"Rev": "9ad09cd136247b99b7ffc884f93a1812f2b2799e"
-		},
-		{
-			"ImportPath": "k8s.io/kubernetes/pkg/client/clientset_generated/internalclientset/typed/extensions/internalversion",
-			"Comment": "v1.13.0-beta.2-13-g9ad09cd136",
-			"Rev": "9ad09cd136247b99b7ffc884f93a1812f2b2799e"
-		},
-		{
-			"ImportPath": "k8s.io/kubernetes/pkg/client/clientset_generated/internalclientset/typed/networking/internalversion",
-			"Comment": "v1.13.0-beta.2-13-g9ad09cd136",
-			"Rev": "9ad09cd136247b99b7ffc884f93a1812f2b2799e"
-		},
-		{
-			"ImportPath": "k8s.io/kubernetes/pkg/client/clientset_generated/internalclientset/typed/policy/internalversion",
-			"Comment": "v1.13.0-beta.2-13-g9ad09cd136",
-			"Rev": "9ad09cd136247b99b7ffc884f93a1812f2b2799e"
-		},
-		{
-			"ImportPath": "k8s.io/kubernetes/pkg/client/clientset_generated/internalclientset/typed/rbac/internalversion",
-			"Comment": "v1.13.0-beta.2-13-g9ad09cd136",
-			"Rev": "9ad09cd136247b99b7ffc884f93a1812f2b2799e"
-		},
-		{
-			"ImportPath": "k8s.io/kubernetes/pkg/client/clientset_generated/internalclientset/typed/scheduling/internalversion",
-			"Comment": "v1.13.0-beta.2-13-g9ad09cd136",
-			"Rev": "9ad09cd136247b99b7ffc884f93a1812f2b2799e"
-		},
-		{
-			"ImportPath": "k8s.io/kubernetes/pkg/client/clientset_generated/internalclientset/typed/settings/internalversion",
-			"Comment": "v1.13.0-beta.2-13-g9ad09cd136",
-			"Rev": "9ad09cd136247b99b7ffc884f93a1812f2b2799e"
-		},
-		{
-			"ImportPath": "k8s.io/kubernetes/pkg/client/clientset_generated/internalclientset/typed/storage/internalversion",
-			"Comment": "v1.13.0-beta.2-13-g9ad09cd136",
-			"Rev": "9ad09cd136247b99b7ffc884f93a1812f2b2799e"
-		},
-		{
-			"ImportPath": "k8s.io/kubernetes/pkg/client/leaderelectionconfig",
-			"Comment": "v1.13.0-beta.2-13-g9ad09cd136",
-			"Rev": "9ad09cd136247b99b7ffc884f93a1812f2b2799e"
-		},
-		{
-			"ImportPath": "k8s.io/kubernetes/pkg/client/metrics/prometheus",
-			"Comment": "v1.13.0-beta.2-13-g9ad09cd136",
-			"Rev": "9ad09cd136247b99b7ffc884f93a1812f2b2799e"
-		},
-		{
-			"ImportPath": "k8s.io/kubernetes/pkg/cloudprovider/providers",
-			"Comment": "v1.13.0-beta.2-13-g9ad09cd136",
-			"Rev": "9ad09cd136247b99b7ffc884f93a1812f2b2799e"
-		},
-		{
-			"ImportPath": "k8s.io/kubernetes/pkg/cloudprovider/providers/aws",
-			"Comment": "v1.13.0-beta.2-13-g9ad09cd136",
-			"Rev": "9ad09cd136247b99b7ffc884f93a1812f2b2799e"
-		},
-		{
-			"ImportPath": "k8s.io/kubernetes/pkg/cloudprovider/providers/azure",
-			"Comment": "v1.13.0-beta.2-13-g9ad09cd136",
-			"Rev": "9ad09cd136247b99b7ffc884f93a1812f2b2799e"
-		},
-		{
-			"ImportPath": "k8s.io/kubernetes/pkg/cloudprovider/providers/azure/auth",
-			"Comment": "v1.13.0-beta.2-13-g9ad09cd136",
-			"Rev": "9ad09cd136247b99b7ffc884f93a1812f2b2799e"
-		},
-		{
-			"ImportPath": "k8s.io/kubernetes/pkg/cloudprovider/providers/cloudstack",
-			"Comment": "v1.13.0-beta.2-13-g9ad09cd136",
-			"Rev": "9ad09cd136247b99b7ffc884f93a1812f2b2799e"
-		},
-		{
-			"ImportPath": "k8s.io/kubernetes/pkg/cloudprovider/providers/gce",
-			"Comment": "v1.13.0-beta.2-13-g9ad09cd136",
-			"Rev": "9ad09cd136247b99b7ffc884f93a1812f2b2799e"
-		},
-		{
-			"ImportPath": "k8s.io/kubernetes/pkg/cloudprovider/providers/gce/cloud",
-			"Comment": "v1.13.0-beta.2-13-g9ad09cd136",
-			"Rev": "9ad09cd136247b99b7ffc884f93a1812f2b2799e"
-		},
-		{
-			"ImportPath": "k8s.io/kubernetes/pkg/cloudprovider/providers/gce/cloud/filter",
-			"Comment": "v1.13.0-beta.2-13-g9ad09cd136",
-			"Rev": "9ad09cd136247b99b7ffc884f93a1812f2b2799e"
-		},
-		{
-			"ImportPath": "k8s.io/kubernetes/pkg/cloudprovider/providers/gce/cloud/meta",
-			"Comment": "v1.13.0-beta.2-13-g9ad09cd136",
-			"Rev": "9ad09cd136247b99b7ffc884f93a1812f2b2799e"
-		},
-		{
-			"ImportPath": "k8s.io/kubernetes/pkg/cloudprovider/providers/gce/cloud/mock",
-			"Comment": "v1.13.0-beta.2-13-g9ad09cd136",
-			"Rev": "9ad09cd136247b99b7ffc884f93a1812f2b2799e"
-		},
-		{
-			"ImportPath": "k8s.io/kubernetes/pkg/cloudprovider/providers/openstack",
-			"Comment": "v1.13.0-beta.2-13-g9ad09cd136",
-			"Rev": "9ad09cd136247b99b7ffc884f93a1812f2b2799e"
-		},
-		{
-			"ImportPath": "k8s.io/kubernetes/pkg/cloudprovider/providers/ovirt",
-			"Comment": "v1.13.0-beta.2-13-g9ad09cd136",
-			"Rev": "9ad09cd136247b99b7ffc884f93a1812f2b2799e"
-		},
-		{
-			"ImportPath": "k8s.io/kubernetes/pkg/cloudprovider/providers/photon",
-			"Comment": "v1.13.0-beta.2-13-g9ad09cd136",
-			"Rev": "9ad09cd136247b99b7ffc884f93a1812f2b2799e"
-		},
-		{
-			"ImportPath": "k8s.io/kubernetes/pkg/cloudprovider/providers/vsphere",
-			"Comment": "v1.13.0-beta.2-13-g9ad09cd136",
-			"Rev": "9ad09cd136247b99b7ffc884f93a1812f2b2799e"
-		},
-		{
-			"ImportPath": "k8s.io/kubernetes/pkg/cloudprovider/providers/vsphere/vclib",
-			"Comment": "v1.13.0-beta.2-13-g9ad09cd136",
-			"Rev": "9ad09cd136247b99b7ffc884f93a1812f2b2799e"
-		},
-		{
-			"ImportPath": "k8s.io/kubernetes/pkg/cloudprovider/providers/vsphere/vclib/diskmanagers",
-			"Comment": "v1.13.0-beta.2-13-g9ad09cd136",
-			"Rev": "9ad09cd136247b99b7ffc884f93a1812f2b2799e"
-		},
-		{
-			"ImportPath": "k8s.io/kubernetes/pkg/controller",
-			"Comment": "v1.13.0-beta.2-13-g9ad09cd136",
-			"Rev": "9ad09cd136247b99b7ffc884f93a1812f2b2799e"
-		},
-		{
-			"ImportPath": "k8s.io/kubernetes/pkg/controller/deployment/util",
-			"Comment": "v1.13.0-beta.2-13-g9ad09cd136",
-			"Rev": "9ad09cd136247b99b7ffc884f93a1812f2b2799e"
-		},
-		{
-			"ImportPath": "k8s.io/kubernetes/pkg/controller/volume/events",
-			"Comment": "v1.13.0-beta.2-13-g9ad09cd136",
-			"Rev": "9ad09cd136247b99b7ffc884f93a1812f2b2799e"
-		},
-		{
-			"ImportPath": "k8s.io/kubernetes/pkg/controller/volume/expand/cache",
-			"Comment": "v1.13.0-beta.2-13-g9ad09cd136",
-			"Rev": "9ad09cd136247b99b7ffc884f93a1812f2b2799e"
-		},
-		{
-			"ImportPath": "k8s.io/kubernetes/pkg/controller/volume/persistentvolume",
-			"Comment": "v1.13.0-beta.2-13-g9ad09cd136",
-			"Rev": "9ad09cd136247b99b7ffc884f93a1812f2b2799e"
-		},
-		{
-			"ImportPath": "k8s.io/kubernetes/pkg/controller/volume/persistentvolume/metrics",
-			"Comment": "v1.13.0-beta.2-13-g9ad09cd136",
-			"Rev": "9ad09cd136247b99b7ffc884f93a1812f2b2799e"
-		},
-		{
-			"ImportPath": "k8s.io/kubernetes/pkg/credentialprovider",
-			"Comment": "v1.13.0-beta.2-13-g9ad09cd136",
-			"Rev": "9ad09cd136247b99b7ffc884f93a1812f2b2799e"
-		},
-		{
-			"ImportPath": "k8s.io/kubernetes/pkg/credentialprovider/aws",
-			"Comment": "v1.13.0-beta.2-13-g9ad09cd136",
-			"Rev": "9ad09cd136247b99b7ffc884f93a1812f2b2799e"
-		},
-		{
-			"ImportPath": "k8s.io/kubernetes/pkg/credentialprovider/azure",
-			"Comment": "v1.13.0-beta.2-13-g9ad09cd136",
-			"Rev": "9ad09cd136247b99b7ffc884f93a1812f2b2799e"
-		},
-		{
-			"ImportPath": "k8s.io/kubernetes/pkg/credentialprovider/gcp",
-			"Comment": "v1.13.0-beta.2-13-g9ad09cd136",
-			"Rev": "9ad09cd136247b99b7ffc884f93a1812f2b2799e"
-		},
-		{
-			"ImportPath": "k8s.io/kubernetes/pkg/credentialprovider/rancher",
-			"Comment": "v1.13.0-beta.2-13-g9ad09cd136",
-			"Rev": "9ad09cd136247b99b7ffc884f93a1812f2b2799e"
-		},
-		{
-			"ImportPath": "k8s.io/kubernetes/pkg/credentialprovider/secrets",
-			"Comment": "v1.13.0-beta.2-13-g9ad09cd136",
-			"Rev": "9ad09cd136247b99b7ffc884f93a1812f2b2799e"
-		},
-		{
-			"ImportPath": "k8s.io/kubernetes/pkg/features",
-			"Comment": "v1.13.0-beta.2-13-g9ad09cd136",
-			"Rev": "9ad09cd136247b99b7ffc884f93a1812f2b2799e"
-		},
-		{
-			"ImportPath": "k8s.io/kubernetes/pkg/fieldpath",
-			"Comment": "v1.13.0-beta.2-13-g9ad09cd136",
-			"Rev": "9ad09cd136247b99b7ffc884f93a1812f2b2799e"
-		},
-		{
-			"ImportPath": "k8s.io/kubernetes/pkg/kubectl",
-			"Comment": "v1.13.0-beta.2-13-g9ad09cd136",
-			"Rev": "9ad09cd136247b99b7ffc884f93a1812f2b2799e"
-		},
-		{
-			"ImportPath": "k8s.io/kubernetes/pkg/kubectl/apps",
-			"Comment": "v1.13.0-beta.2-13-g9ad09cd136",
-			"Rev": "9ad09cd136247b99b7ffc884f93a1812f2b2799e"
-		},
-		{
-			"ImportPath": "k8s.io/kubernetes/pkg/kubectl/describe",
-			"Comment": "v1.13.0-beta.2-13-g9ad09cd136",
-			"Rev": "9ad09cd136247b99b7ffc884f93a1812f2b2799e"
-		},
-		{
-			"ImportPath": "k8s.io/kubernetes/pkg/kubectl/describe/versioned",
-			"Comment": "v1.13.0-beta.2-13-g9ad09cd136",
-			"Rev": "9ad09cd136247b99b7ffc884f93a1812f2b2799e"
-		},
-		{
-			"ImportPath": "k8s.io/kubernetes/pkg/kubectl/scheme",
-			"Comment": "v1.13.0-beta.2-13-g9ad09cd136",
-			"Rev": "9ad09cd136247b99b7ffc884f93a1812f2b2799e"
-		},
-		{
-			"ImportPath": "k8s.io/kubernetes/pkg/kubectl/util",
-			"Comment": "v1.13.0-beta.2-13-g9ad09cd136",
-			"Rev": "9ad09cd136247b99b7ffc884f93a1812f2b2799e"
-		},
-		{
-			"ImportPath": "k8s.io/kubernetes/pkg/kubectl/util/certificate",
-			"Comment": "v1.13.0-beta.2-13-g9ad09cd136",
-			"Rev": "9ad09cd136247b99b7ffc884f93a1812f2b2799e"
-		},
-		{
-			"ImportPath": "k8s.io/kubernetes/pkg/kubectl/util/deployment",
-			"Comment": "v1.13.0-beta.2-13-g9ad09cd136",
-			"Rev": "9ad09cd136247b99b7ffc884f93a1812f2b2799e"
-		},
-		{
-			"ImportPath": "k8s.io/kubernetes/pkg/kubectl/util/event",
-			"Comment": "v1.13.0-beta.2-13-g9ad09cd136",
-			"Rev": "9ad09cd136247b99b7ffc884f93a1812f2b2799e"
-		},
-		{
-			"ImportPath": "k8s.io/kubernetes/pkg/kubectl/util/fieldpath",
-			"Comment": "v1.13.0-beta.2-13-g9ad09cd136",
-			"Rev": "9ad09cd136247b99b7ffc884f93a1812f2b2799e"
-		},
-		{
-			"ImportPath": "k8s.io/kubernetes/pkg/kubectl/util/podutils",
-			"Comment": "v1.13.0-beta.2-13-g9ad09cd136",
-			"Rev": "9ad09cd136247b99b7ffc884f93a1812f2b2799e"
-		},
-		{
-			"ImportPath": "k8s.io/kubernetes/pkg/kubectl/util/qos",
-			"Comment": "v1.13.0-beta.2-13-g9ad09cd136",
-			"Rev": "9ad09cd136247b99b7ffc884f93a1812f2b2799e"
-		},
-		{
-			"ImportPath": "k8s.io/kubernetes/pkg/kubectl/util/rbac",
-			"Comment": "v1.13.0-beta.2-13-g9ad09cd136",
-			"Rev": "9ad09cd136247b99b7ffc884f93a1812f2b2799e"
-		},
-		{
-			"ImportPath": "k8s.io/kubernetes/pkg/kubectl/util/resource",
-			"Comment": "v1.13.0-beta.2-13-g9ad09cd136",
-			"Rev": "9ad09cd136247b99b7ffc884f93a1812f2b2799e"
-		},
-		{
-			"ImportPath": "k8s.io/kubernetes/pkg/kubectl/util/slice",
-			"Comment": "v1.13.0-beta.2-13-g9ad09cd136",
-			"Rev": "9ad09cd136247b99b7ffc884f93a1812f2b2799e"
-		},
-		{
-			"ImportPath": "k8s.io/kubernetes/pkg/kubectl/util/storage",
-			"Comment": "v1.13.0-beta.2-13-g9ad09cd136",
-			"Rev": "9ad09cd136247b99b7ffc884f93a1812f2b2799e"
-		},
-		{
-			"ImportPath": "k8s.io/kubernetes/pkg/kubelet",
-			"Comment": "v1.13.0-beta.2-13-g9ad09cd136",
-			"Rev": "9ad09cd136247b99b7ffc884f93a1812f2b2799e"
-		},
-		{
-			"ImportPath": "k8s.io/kubernetes/pkg/kubelet/apis",
-			"Comment": "v1.13.0-beta.2-13-g9ad09cd136",
-			"Rev": "9ad09cd136247b99b7ffc884f93a1812f2b2799e"
-		},
-		{
-			"ImportPath": "k8s.io/kubernetes/pkg/kubelet/apis/config",
-			"Comment": "v1.13.0-beta.2-13-g9ad09cd136",
-			"Rev": "9ad09cd136247b99b7ffc884f93a1812f2b2799e"
-		},
-		{
-			"ImportPath": "k8s.io/kubernetes/pkg/kubelet/apis/config/scheme",
-			"Comment": "v1.13.0-beta.2-13-g9ad09cd136",
-			"Rev": "9ad09cd136247b99b7ffc884f93a1812f2b2799e"
-		},
-		{
-			"ImportPath": "k8s.io/kubernetes/pkg/kubelet/apis/config/v1beta1",
-			"Comment": "v1.13.0-beta.2-13-g9ad09cd136",
-			"Rev": "9ad09cd136247b99b7ffc884f93a1812f2b2799e"
-		},
-		{
-			"ImportPath": "k8s.io/kubernetes/pkg/kubelet/apis/config/validation",
-			"Comment": "v1.13.0-beta.2-13-g9ad09cd136",
-			"Rev": "9ad09cd136247b99b7ffc884f93a1812f2b2799e"
-		},
-		{
-			"ImportPath": "k8s.io/kubernetes/pkg/kubelet/apis/cri",
-			"Comment": "v1.13.0-beta.2-13-g9ad09cd136",
-			"Rev": "9ad09cd136247b99b7ffc884f93a1812f2b2799e"
-		},
-		{
-			"ImportPath": "k8s.io/kubernetes/pkg/kubelet/apis/cri/runtime/v1alpha2",
-			"Comment": "v1.13.0-beta.2-13-g9ad09cd136",
-			"Rev": "9ad09cd136247b99b7ffc884f93a1812f2b2799e"
-		},
-		{
-			"ImportPath": "k8s.io/kubernetes/pkg/kubelet/apis/deviceplugin/v1beta1",
-			"Comment": "v1.13.0-beta.2-13-g9ad09cd136",
-			"Rev": "9ad09cd136247b99b7ffc884f93a1812f2b2799e"
-		},
-		{
-			"ImportPath": "k8s.io/kubernetes/pkg/kubelet/apis/pluginregistration/v1",
-			"Comment": "v1.13.0-beta.2-13-g9ad09cd136",
-			"Rev": "9ad09cd136247b99b7ffc884f93a1812f2b2799e"
-		},
-		{
-			"ImportPath": "k8s.io/kubernetes/pkg/kubelet/apis/podresources",
-			"Comment": "v1.13.0-beta.2-13-g9ad09cd136",
-			"Rev": "9ad09cd136247b99b7ffc884f93a1812f2b2799e"
-		},
-		{
-			"ImportPath": "k8s.io/kubernetes/pkg/kubelet/apis/podresources/v1alpha1",
-			"Comment": "v1.13.0-beta.2-13-g9ad09cd136",
-			"Rev": "9ad09cd136247b99b7ffc884f93a1812f2b2799e"
-		},
-		{
-			"ImportPath": "k8s.io/kubernetes/pkg/kubelet/apis/stats/v1alpha1",
-			"Comment": "v1.13.0-beta.2-13-g9ad09cd136",
-			"Rev": "9ad09cd136247b99b7ffc884f93a1812f2b2799e"
-		},
-		{
-			"ImportPath": "k8s.io/kubernetes/pkg/kubelet/cadvisor",
-			"Comment": "v1.13.0-beta.2-13-g9ad09cd136",
-			"Rev": "9ad09cd136247b99b7ffc884f93a1812f2b2799e"
-		},
-		{
-			"ImportPath": "k8s.io/kubernetes/pkg/kubelet/certificate",
-			"Comment": "v1.13.0-beta.2-13-g9ad09cd136",
-			"Rev": "9ad09cd136247b99b7ffc884f93a1812f2b2799e"
-		},
-		{
-			"ImportPath": "k8s.io/kubernetes/pkg/kubelet/certificate/bootstrap",
-			"Comment": "v1.13.0-beta.2-13-g9ad09cd136",
-			"Rev": "9ad09cd136247b99b7ffc884f93a1812f2b2799e"
-		},
-		{
-			"ImportPath": "k8s.io/kubernetes/pkg/kubelet/checkpoint",
-			"Comment": "v1.13.0-beta.2-13-g9ad09cd136",
-			"Rev": "9ad09cd136247b99b7ffc884f93a1812f2b2799e"
-		},
-		{
-			"ImportPath": "k8s.io/kubernetes/pkg/kubelet/checkpointmanager",
-			"Comment": "v1.13.0-beta.2-13-g9ad09cd136",
-			"Rev": "9ad09cd136247b99b7ffc884f93a1812f2b2799e"
-		},
-		{
-			"ImportPath": "k8s.io/kubernetes/pkg/kubelet/checkpointmanager/checksum",
-			"Comment": "v1.13.0-beta.2-13-g9ad09cd136",
-			"Rev": "9ad09cd136247b99b7ffc884f93a1812f2b2799e"
-		},
-		{
-			"ImportPath": "k8s.io/kubernetes/pkg/kubelet/checkpointmanager/errors",
-			"Comment": "v1.13.0-beta.2-13-g9ad09cd136",
-			"Rev": "9ad09cd136247b99b7ffc884f93a1812f2b2799e"
-		},
-		{
-			"ImportPath": "k8s.io/kubernetes/pkg/kubelet/cloudresource",
-			"Comment": "v1.13.0-beta.2-13-g9ad09cd136",
-			"Rev": "9ad09cd136247b99b7ffc884f93a1812f2b2799e"
-		},
-		{
-			"ImportPath": "k8s.io/kubernetes/pkg/kubelet/cm",
-			"Comment": "v1.13.0-beta.2-13-g9ad09cd136",
-			"Rev": "9ad09cd136247b99b7ffc884f93a1812f2b2799e"
-		},
-		{
-			"ImportPath": "k8s.io/kubernetes/pkg/kubelet/cm/cpumanager",
-			"Comment": "v1.13.0-beta.2-13-g9ad09cd136",
-			"Rev": "9ad09cd136247b99b7ffc884f93a1812f2b2799e"
-		},
-		{
-			"ImportPath": "k8s.io/kubernetes/pkg/kubelet/cm/cpumanager/state",
-			"Comment": "v1.13.0-beta.2-13-g9ad09cd136",
-			"Rev": "9ad09cd136247b99b7ffc884f93a1812f2b2799e"
-		},
-		{
-			"ImportPath": "k8s.io/kubernetes/pkg/kubelet/cm/cpumanager/topology",
-			"Comment": "v1.13.0-beta.2-13-g9ad09cd136",
-			"Rev": "9ad09cd136247b99b7ffc884f93a1812f2b2799e"
-		},
-		{
-			"ImportPath": "k8s.io/kubernetes/pkg/kubelet/cm/cpuset",
-			"Comment": "v1.13.0-beta.2-13-g9ad09cd136",
-			"Rev": "9ad09cd136247b99b7ffc884f93a1812f2b2799e"
-		},
-		{
-			"ImportPath": "k8s.io/kubernetes/pkg/kubelet/cm/devicemanager",
-			"Comment": "v1.13.0-beta.2-13-g9ad09cd136",
-			"Rev": "9ad09cd136247b99b7ffc884f93a1812f2b2799e"
-		},
-		{
-			"ImportPath": "k8s.io/kubernetes/pkg/kubelet/cm/devicemanager/checkpoint",
-			"Comment": "v1.13.0-beta.2-13-g9ad09cd136",
-			"Rev": "9ad09cd136247b99b7ffc884f93a1812f2b2799e"
-		},
-		{
-			"ImportPath": "k8s.io/kubernetes/pkg/kubelet/cm/util",
-			"Comment": "v1.13.0-beta.2-13-g9ad09cd136",
-			"Rev": "9ad09cd136247b99b7ffc884f93a1812f2b2799e"
-		},
-		{
-			"ImportPath": "k8s.io/kubernetes/pkg/kubelet/config",
-			"Comment": "v1.13.0-beta.2-13-g9ad09cd136",
-			"Rev": "9ad09cd136247b99b7ffc884f93a1812f2b2799e"
-		},
-		{
-			"ImportPath": "k8s.io/kubernetes/pkg/kubelet/configmap",
-			"Comment": "v1.13.0-beta.2-13-g9ad09cd136",
-			"Rev": "9ad09cd136247b99b7ffc884f93a1812f2b2799e"
-		},
-		{
-			"ImportPath": "k8s.io/kubernetes/pkg/kubelet/container",
-			"Comment": "v1.13.0-beta.2-13-g9ad09cd136",
-			"Rev": "9ad09cd136247b99b7ffc884f93a1812f2b2799e"
-		},
-		{
-			"ImportPath": "k8s.io/kubernetes/pkg/kubelet/container/testing",
-			"Comment": "v1.13.0-beta.2-13-g9ad09cd136",
-			"Rev": "9ad09cd136247b99b7ffc884f93a1812f2b2799e"
-		},
-		{
-			"ImportPath": "k8s.io/kubernetes/pkg/kubelet/dockershim",
-			"Comment": "v1.13.0-beta.2-13-g9ad09cd136",
-			"Rev": "9ad09cd136247b99b7ffc884f93a1812f2b2799e"
-		},
-		{
-			"ImportPath": "k8s.io/kubernetes/pkg/kubelet/dockershim/cm",
-			"Comment": "v1.13.0-beta.2-13-g9ad09cd136",
-			"Rev": "9ad09cd136247b99b7ffc884f93a1812f2b2799e"
-		},
-		{
-			"ImportPath": "k8s.io/kubernetes/pkg/kubelet/dockershim/libdocker",
-			"Comment": "v1.13.0-beta.2-13-g9ad09cd136",
-			"Rev": "9ad09cd136247b99b7ffc884f93a1812f2b2799e"
-		},
-		{
-			"ImportPath": "k8s.io/kubernetes/pkg/kubelet/dockershim/metrics",
-			"Comment": "v1.13.0-beta.2-13-g9ad09cd136",
-			"Rev": "9ad09cd136247b99b7ffc884f93a1812f2b2799e"
-		},
-		{
-			"ImportPath": "k8s.io/kubernetes/pkg/kubelet/dockershim/network",
-			"Comment": "v1.13.0-beta.2-13-g9ad09cd136",
-			"Rev": "9ad09cd136247b99b7ffc884f93a1812f2b2799e"
-		},
-		{
-			"ImportPath": "k8s.io/kubernetes/pkg/kubelet/dockershim/network/cni",
-			"Comment": "v1.13.0-beta.2-13-g9ad09cd136",
-			"Rev": "9ad09cd136247b99b7ffc884f93a1812f2b2799e"
-		},
-		{
-			"ImportPath": "k8s.io/kubernetes/pkg/kubelet/dockershim/network/hostport",
-			"Comment": "v1.13.0-beta.2-13-g9ad09cd136",
-			"Rev": "9ad09cd136247b99b7ffc884f93a1812f2b2799e"
-		},
-		{
-			"ImportPath": "k8s.io/kubernetes/pkg/kubelet/dockershim/network/kubenet",
-			"Comment": "v1.13.0-beta.2-13-g9ad09cd136",
-			"Rev": "9ad09cd136247b99b7ffc884f93a1812f2b2799e"
-		},
-		{
-			"ImportPath": "k8s.io/kubernetes/pkg/kubelet/dockershim/network/metrics",
-			"Comment": "v1.13.0-beta.2-13-g9ad09cd136",
-			"Rev": "9ad09cd136247b99b7ffc884f93a1812f2b2799e"
-		},
-		{
-			"ImportPath": "k8s.io/kubernetes/pkg/kubelet/dockershim/remote",
-			"Comment": "v1.13.0-beta.2-13-g9ad09cd136",
-			"Rev": "9ad09cd136247b99b7ffc884f93a1812f2b2799e"
-		},
-		{
-			"ImportPath": "k8s.io/kubernetes/pkg/kubelet/envvars",
-			"Comment": "v1.13.0-beta.2-13-g9ad09cd136",
-			"Rev": "9ad09cd136247b99b7ffc884f93a1812f2b2799e"
-		},
-		{
-			"ImportPath": "k8s.io/kubernetes/pkg/kubelet/events",
-			"Comment": "v1.13.0-beta.2-13-g9ad09cd136",
-			"Rev": "9ad09cd136247b99b7ffc884f93a1812f2b2799e"
-		},
-		{
-			"ImportPath": "k8s.io/kubernetes/pkg/kubelet/eviction",
-			"Comment": "v1.13.0-beta.2-13-g9ad09cd136",
-			"Rev": "9ad09cd136247b99b7ffc884f93a1812f2b2799e"
-		},
-		{
-			"ImportPath": "k8s.io/kubernetes/pkg/kubelet/eviction/api",
-			"Comment": "v1.13.0-beta.2-13-g9ad09cd136",
-			"Rev": "9ad09cd136247b99b7ffc884f93a1812f2b2799e"
-		},
-		{
-			"ImportPath": "k8s.io/kubernetes/pkg/kubelet/images",
-			"Comment": "v1.13.0-beta.2-13-g9ad09cd136",
-			"Rev": "9ad09cd136247b99b7ffc884f93a1812f2b2799e"
-		},
-		{
-			"ImportPath": "k8s.io/kubernetes/pkg/kubelet/kubeletconfig",
-			"Comment": "v1.13.0-beta.2-13-g9ad09cd136",
-			"Rev": "9ad09cd136247b99b7ffc884f93a1812f2b2799e"
-		},
-		{
-			"ImportPath": "k8s.io/kubernetes/pkg/kubelet/kubeletconfig/checkpoint",
-			"Comment": "v1.13.0-beta.2-13-g9ad09cd136",
-			"Rev": "9ad09cd136247b99b7ffc884f93a1812f2b2799e"
-		},
-		{
-			"ImportPath": "k8s.io/kubernetes/pkg/kubelet/kubeletconfig/checkpoint/store",
-			"Comment": "v1.13.0-beta.2-13-g9ad09cd136",
-			"Rev": "9ad09cd136247b99b7ffc884f93a1812f2b2799e"
-		},
-		{
-			"ImportPath": "k8s.io/kubernetes/pkg/kubelet/kubeletconfig/configfiles",
-			"Comment": "v1.13.0-beta.2-13-g9ad09cd136",
-			"Rev": "9ad09cd136247b99b7ffc884f93a1812f2b2799e"
-		},
-		{
-			"ImportPath": "k8s.io/kubernetes/pkg/kubelet/kubeletconfig/status",
-			"Comment": "v1.13.0-beta.2-13-g9ad09cd136",
-			"Rev": "9ad09cd136247b99b7ffc884f93a1812f2b2799e"
-		},
-		{
-			"ImportPath": "k8s.io/kubernetes/pkg/kubelet/kubeletconfig/util/codec",
-			"Comment": "v1.13.0-beta.2-13-g9ad09cd136",
-			"Rev": "9ad09cd136247b99b7ffc884f93a1812f2b2799e"
-		},
-		{
-			"ImportPath": "k8s.io/kubernetes/pkg/kubelet/kubeletconfig/util/files",
-			"Comment": "v1.13.0-beta.2-13-g9ad09cd136",
-			"Rev": "9ad09cd136247b99b7ffc884f93a1812f2b2799e"
-		},
-		{
-			"ImportPath": "k8s.io/kubernetes/pkg/kubelet/kubeletconfig/util/log",
-			"Comment": "v1.13.0-beta.2-13-g9ad09cd136",
-			"Rev": "9ad09cd136247b99b7ffc884f93a1812f2b2799e"
-		},
-		{
-			"ImportPath": "k8s.io/kubernetes/pkg/kubelet/kubeletconfig/util/panic",
-			"Comment": "v1.13.0-beta.2-13-g9ad09cd136",
-			"Rev": "9ad09cd136247b99b7ffc884f93a1812f2b2799e"
-		},
-		{
-			"ImportPath": "k8s.io/kubernetes/pkg/kubelet/kuberuntime",
-			"Comment": "v1.13.0-beta.2-13-g9ad09cd136",
-			"Rev": "9ad09cd136247b99b7ffc884f93a1812f2b2799e"
-		},
-		{
-			"ImportPath": "k8s.io/kubernetes/pkg/kubelet/kuberuntime/logs",
-			"Comment": "v1.13.0-beta.2-13-g9ad09cd136",
-			"Rev": "9ad09cd136247b99b7ffc884f93a1812f2b2799e"
-		},
-		{
-			"ImportPath": "k8s.io/kubernetes/pkg/kubelet/leaky",
-			"Comment": "v1.13.0-beta.2-13-g9ad09cd136",
-			"Rev": "9ad09cd136247b99b7ffc884f93a1812f2b2799e"
-		},
-		{
-			"ImportPath": "k8s.io/kubernetes/pkg/kubelet/lifecycle",
-			"Comment": "v1.13.0-beta.2-13-g9ad09cd136",
-			"Rev": "9ad09cd136247b99b7ffc884f93a1812f2b2799e"
-		},
-		{
-			"ImportPath": "k8s.io/kubernetes/pkg/kubelet/logs",
-			"Comment": "v1.13.0-beta.2-13-g9ad09cd136",
-			"Rev": "9ad09cd136247b99b7ffc884f93a1812f2b2799e"
-		},
-		{
-			"ImportPath": "k8s.io/kubernetes/pkg/kubelet/metrics",
-			"Comment": "v1.13.0-beta.2-13-g9ad09cd136",
-			"Rev": "9ad09cd136247b99b7ffc884f93a1812f2b2799e"
-		},
-		{
-			"ImportPath": "k8s.io/kubernetes/pkg/kubelet/metrics/collectors",
-			"Comment": "v1.13.0-beta.2-13-g9ad09cd136",
-			"Rev": "9ad09cd136247b99b7ffc884f93a1812f2b2799e"
-		},
-		{
-			"ImportPath": "k8s.io/kubernetes/pkg/kubelet/mountpod",
-			"Comment": "v1.13.0-beta.2-13-g9ad09cd136",
-			"Rev": "9ad09cd136247b99b7ffc884f93a1812f2b2799e"
-		},
-		{
-			"ImportPath": "k8s.io/kubernetes/pkg/kubelet/network/dns",
-			"Comment": "v1.13.0-beta.2-13-g9ad09cd136",
-			"Rev": "9ad09cd136247b99b7ffc884f93a1812f2b2799e"
-		},
-		{
-			"ImportPath": "k8s.io/kubernetes/pkg/kubelet/nodelease",
-			"Comment": "v1.13.0-beta.2-13-g9ad09cd136",
-			"Rev": "9ad09cd136247b99b7ffc884f93a1812f2b2799e"
-		},
-		{
-			"ImportPath": "k8s.io/kubernetes/pkg/kubelet/nodestatus",
-			"Comment": "v1.13.0-beta.2-13-g9ad09cd136",
-			"Rev": "9ad09cd136247b99b7ffc884f93a1812f2b2799e"
-		},
-		{
-			"ImportPath": "k8s.io/kubernetes/pkg/kubelet/pleg",
-			"Comment": "v1.13.0-beta.2-13-g9ad09cd136",
-			"Rev": "9ad09cd136247b99b7ffc884f93a1812f2b2799e"
-		},
-		{
-			"ImportPath": "k8s.io/kubernetes/pkg/kubelet/pod",
-			"Comment": "v1.13.0-beta.2-13-g9ad09cd136",
-			"Rev": "9ad09cd136247b99b7ffc884f93a1812f2b2799e"
-		},
-		{
-			"ImportPath": "k8s.io/kubernetes/pkg/kubelet/preemption",
-			"Comment": "v1.13.0-beta.2-13-g9ad09cd136",
-			"Rev": "9ad09cd136247b99b7ffc884f93a1812f2b2799e"
-		},
-		{
-			"ImportPath": "k8s.io/kubernetes/pkg/kubelet/prober",
-			"Comment": "v1.13.0-beta.2-13-g9ad09cd136",
-			"Rev": "9ad09cd136247b99b7ffc884f93a1812f2b2799e"
-		},
-		{
-			"ImportPath": "k8s.io/kubernetes/pkg/kubelet/prober/results",
-			"Comment": "v1.13.0-beta.2-13-g9ad09cd136",
-			"Rev": "9ad09cd136247b99b7ffc884f93a1812f2b2799e"
-		},
-		{
-			"ImportPath": "k8s.io/kubernetes/pkg/kubelet/qos",
-			"Comment": "v1.13.0-beta.2-13-g9ad09cd136",
-			"Rev": "9ad09cd136247b99b7ffc884f93a1812f2b2799e"
-		},
-		{
-			"ImportPath": "k8s.io/kubernetes/pkg/kubelet/remote",
-			"Comment": "v1.13.0-beta.2-13-g9ad09cd136",
-			"Rev": "9ad09cd136247b99b7ffc884f93a1812f2b2799e"
-		},
-		{
-			"ImportPath": "k8s.io/kubernetes/pkg/kubelet/runtimeclass",
-			"Comment": "v1.13.0-beta.2-13-g9ad09cd136",
-			"Rev": "9ad09cd136247b99b7ffc884f93a1812f2b2799e"
-		},
-		{
-			"ImportPath": "k8s.io/kubernetes/pkg/kubelet/secret",
-			"Comment": "v1.13.0-beta.2-13-g9ad09cd136",
-			"Rev": "9ad09cd136247b99b7ffc884f93a1812f2b2799e"
-		},
-		{
-			"ImportPath": "k8s.io/kubernetes/pkg/kubelet/server",
-			"Comment": "v1.13.0-beta.2-13-g9ad09cd136",
-			"Rev": "9ad09cd136247b99b7ffc884f93a1812f2b2799e"
-		},
-		{
-			"ImportPath": "k8s.io/kubernetes/pkg/kubelet/server/portforward",
-			"Comment": "v1.13.0-beta.2-13-g9ad09cd136",
-			"Rev": "9ad09cd136247b99b7ffc884f93a1812f2b2799e"
-		},
-		{
-			"ImportPath": "k8s.io/kubernetes/pkg/kubelet/server/remotecommand",
-			"Comment": "v1.13.0-beta.2-13-g9ad09cd136",
-			"Rev": "9ad09cd136247b99b7ffc884f93a1812f2b2799e"
-		},
-		{
-			"ImportPath": "k8s.io/kubernetes/pkg/kubelet/server/stats",
-			"Comment": "v1.13.0-beta.2-13-g9ad09cd136",
-			"Rev": "9ad09cd136247b99b7ffc884f93a1812f2b2799e"
-		},
-		{
-			"ImportPath": "k8s.io/kubernetes/pkg/kubelet/server/streaming",
-			"Comment": "v1.13.0-beta.2-13-g9ad09cd136",
-			"Rev": "9ad09cd136247b99b7ffc884f93a1812f2b2799e"
-		},
-		{
-			"ImportPath": "k8s.io/kubernetes/pkg/kubelet/stats",
-			"Comment": "v1.13.0-beta.2-13-g9ad09cd136",
-			"Rev": "9ad09cd136247b99b7ffc884f93a1812f2b2799e"
-		},
-		{
-			"ImportPath": "k8s.io/kubernetes/pkg/kubelet/status",
-			"Comment": "v1.13.0-beta.2-13-g9ad09cd136",
-			"Rev": "9ad09cd136247b99b7ffc884f93a1812f2b2799e"
-		},
-		{
-			"ImportPath": "k8s.io/kubernetes/pkg/kubelet/sysctl",
-			"Comment": "v1.13.0-beta.2-13-g9ad09cd136",
-			"Rev": "9ad09cd136247b99b7ffc884f93a1812f2b2799e"
-		},
-		{
-			"ImportPath": "k8s.io/kubernetes/pkg/kubelet/token",
-			"Comment": "v1.13.0-beta.2-13-g9ad09cd136",
-			"Rev": "9ad09cd136247b99b7ffc884f93a1812f2b2799e"
-		},
-		{
-			"ImportPath": "k8s.io/kubernetes/pkg/kubelet/types",
-			"Comment": "v1.13.0-beta.2-13-g9ad09cd136",
-			"Rev": "9ad09cd136247b99b7ffc884f93a1812f2b2799e"
-		},
-		{
-			"ImportPath": "k8s.io/kubernetes/pkg/kubelet/util",
-			"Comment": "v1.13.0-beta.2-13-g9ad09cd136",
-			"Rev": "9ad09cd136247b99b7ffc884f93a1812f2b2799e"
-		},
-		{
-			"ImportPath": "k8s.io/kubernetes/pkg/kubelet/util/cache",
-			"Comment": "v1.13.0-beta.2-13-g9ad09cd136",
-			"Rev": "9ad09cd136247b99b7ffc884f93a1812f2b2799e"
-		},
-		{
-			"ImportPath": "k8s.io/kubernetes/pkg/kubelet/util/format",
-			"Comment": "v1.13.0-beta.2-13-g9ad09cd136",
-			"Rev": "9ad09cd136247b99b7ffc884f93a1812f2b2799e"
-		},
-		{
-			"ImportPath": "k8s.io/kubernetes/pkg/kubelet/util/ioutils",
-			"Comment": "v1.13.0-beta.2-13-g9ad09cd136",
-			"Rev": "9ad09cd136247b99b7ffc884f93a1812f2b2799e"
-		},
-		{
-			"ImportPath": "k8s.io/kubernetes/pkg/kubelet/util/manager",
-			"Comment": "v1.13.0-beta.2-13-g9ad09cd136",
-			"Rev": "9ad09cd136247b99b7ffc884f93a1812f2b2799e"
-		},
-		{
-			"ImportPath": "k8s.io/kubernetes/pkg/kubelet/util/pluginwatcher",
-			"Comment": "v1.13.0-beta.2-13-g9ad09cd136",
-			"Rev": "9ad09cd136247b99b7ffc884f93a1812f2b2799e"
-		},
-		{
-			"ImportPath": "k8s.io/kubernetes/pkg/kubelet/util/pluginwatcher/example_plugin_apis/v1beta1",
-			"Comment": "v1.13.0-beta.2-13-g9ad09cd136",
-			"Rev": "9ad09cd136247b99b7ffc884f93a1812f2b2799e"
-		},
-		{
-			"ImportPath": "k8s.io/kubernetes/pkg/kubelet/util/pluginwatcher/example_plugin_apis/v1beta2",
-			"Comment": "v1.13.0-beta.2-13-g9ad09cd136",
-			"Rev": "9ad09cd136247b99b7ffc884f93a1812f2b2799e"
-		},
-		{
-			"ImportPath": "k8s.io/kubernetes/pkg/kubelet/util/queue",
-			"Comment": "v1.13.0-beta.2-13-g9ad09cd136",
-			"Rev": "9ad09cd136247b99b7ffc884f93a1812f2b2799e"
-		},
-		{
-			"ImportPath": "k8s.io/kubernetes/pkg/kubelet/util/sliceutils",
-			"Comment": "v1.13.0-beta.2-13-g9ad09cd136",
-			"Rev": "9ad09cd136247b99b7ffc884f93a1812f2b2799e"
-		},
-		{
-			"ImportPath": "k8s.io/kubernetes/pkg/kubelet/util/store",
-			"Comment": "v1.13.0-beta.2-13-g9ad09cd136",
-			"Rev": "9ad09cd136247b99b7ffc884f93a1812f2b2799e"
-		},
-		{
-			"ImportPath": "k8s.io/kubernetes/pkg/kubelet/volumemanager",
-			"Comment": "v1.13.0-beta.2-13-g9ad09cd136",
-			"Rev": "9ad09cd136247b99b7ffc884f93a1812f2b2799e"
-		},
-		{
-			"ImportPath": "k8s.io/kubernetes/pkg/kubelet/volumemanager/cache",
-			"Comment": "v1.13.0-beta.2-13-g9ad09cd136",
-			"Rev": "9ad09cd136247b99b7ffc884f93a1812f2b2799e"
-		},
-		{
-			"ImportPath": "k8s.io/kubernetes/pkg/kubelet/volumemanager/metrics",
-			"Comment": "v1.13.0-beta.2-13-g9ad09cd136",
-			"Rev": "9ad09cd136247b99b7ffc884f93a1812f2b2799e"
-		},
-		{
-			"ImportPath": "k8s.io/kubernetes/pkg/kubelet/volumemanager/populator",
-			"Comment": "v1.13.0-beta.2-13-g9ad09cd136",
-			"Rev": "9ad09cd136247b99b7ffc884f93a1812f2b2799e"
-		},
-		{
-			"ImportPath": "k8s.io/kubernetes/pkg/kubelet/volumemanager/reconciler",
-			"Comment": "v1.13.0-beta.2-13-g9ad09cd136",
-			"Rev": "9ad09cd136247b99b7ffc884f93a1812f2b2799e"
-		},
-		{
-			"ImportPath": "k8s.io/kubernetes/pkg/kubelet/winstats",
-			"Comment": "v1.13.0-beta.2-13-g9ad09cd136",
-			"Rev": "9ad09cd136247b99b7ffc884f93a1812f2b2799e"
-		},
-		{
-			"ImportPath": "k8s.io/kubernetes/pkg/kubemark",
-			"Comment": "v1.13.0-beta.2-13-g9ad09cd136",
-			"Rev": "9ad09cd136247b99b7ffc884f93a1812f2b2799e"
-		},
-		{
-			"ImportPath": "k8s.io/kubernetes/pkg/master/ports",
-			"Comment": "v1.13.0-beta.2-13-g9ad09cd136",
-			"Rev": "9ad09cd136247b99b7ffc884f93a1812f2b2799e"
-		},
-		{
-			"ImportPath": "k8s.io/kubernetes/pkg/probe",
-			"Comment": "v1.13.0-beta.2-13-g9ad09cd136",
-			"Rev": "9ad09cd136247b99b7ffc884f93a1812f2b2799e"
-		},
-		{
-			"ImportPath": "k8s.io/kubernetes/pkg/probe/exec",
-			"Comment": "v1.13.0-beta.2-13-g9ad09cd136",
-			"Rev": "9ad09cd136247b99b7ffc884f93a1812f2b2799e"
-		},
-		{
-			"ImportPath": "k8s.io/kubernetes/pkg/probe/http",
-			"Comment": "v1.13.0-beta.2-13-g9ad09cd136",
-			"Rev": "9ad09cd136247b99b7ffc884f93a1812f2b2799e"
-		},
-		{
-			"ImportPath": "k8s.io/kubernetes/pkg/probe/tcp",
-			"Comment": "v1.13.0-beta.2-13-g9ad09cd136",
-			"Rev": "9ad09cd136247b99b7ffc884f93a1812f2b2799e"
-		},
-		{
-			"ImportPath": "k8s.io/kubernetes/pkg/proxy",
-			"Comment": "v1.13.0-beta.2-13-g9ad09cd136",
-			"Rev": "9ad09cd136247b99b7ffc884f93a1812f2b2799e"
-		},
-		{
-			"ImportPath": "k8s.io/kubernetes/pkg/proxy/apis/config",
-			"Comment": "v1.13.0-beta.2-13-g9ad09cd136",
-			"Rev": "9ad09cd136247b99b7ffc884f93a1812f2b2799e"
-		},
-		{
-			"ImportPath": "k8s.io/kubernetes/pkg/proxy/apis/config/scheme",
-			"Comment": "v1.13.0-beta.2-13-g9ad09cd136",
-			"Rev": "9ad09cd136247b99b7ffc884f93a1812f2b2799e"
-		},
-		{
-			"ImportPath": "k8s.io/kubernetes/pkg/proxy/apis/config/v1alpha1",
-			"Comment": "v1.13.0-beta.2-13-g9ad09cd136",
-			"Rev": "9ad09cd136247b99b7ffc884f93a1812f2b2799e"
-		},
-		{
-			"ImportPath": "k8s.io/kubernetes/pkg/proxy/apis/config/validation",
-			"Comment": "v1.13.0-beta.2-13-g9ad09cd136",
-			"Rev": "9ad09cd136247b99b7ffc884f93a1812f2b2799e"
-		},
-		{
-			"ImportPath": "k8s.io/kubernetes/pkg/proxy/config",
-			"Comment": "v1.13.0-beta.2-13-g9ad09cd136",
-			"Rev": "9ad09cd136247b99b7ffc884f93a1812f2b2799e"
-		},
-		{
-			"ImportPath": "k8s.io/kubernetes/pkg/proxy/healthcheck",
-			"Comment": "v1.13.0-beta.2-13-g9ad09cd136",
-			"Rev": "9ad09cd136247b99b7ffc884f93a1812f2b2799e"
-		},
-		{
-			"ImportPath": "k8s.io/kubernetes/pkg/proxy/iptables",
-			"Comment": "v1.13.0-beta.2-13-g9ad09cd136",
-			"Rev": "9ad09cd136247b99b7ffc884f93a1812f2b2799e"
-		},
-		{
-			"ImportPath": "k8s.io/kubernetes/pkg/proxy/ipvs",
-			"Comment": "v1.13.0-beta.2-13-g9ad09cd136",
-			"Rev": "9ad09cd136247b99b7ffc884f93a1812f2b2799e"
-		},
-		{
-			"ImportPath": "k8s.io/kubernetes/pkg/proxy/metrics",
-			"Comment": "v1.13.0-beta.2-13-g9ad09cd136",
-			"Rev": "9ad09cd136247b99b7ffc884f93a1812f2b2799e"
-		},
-		{
-			"ImportPath": "k8s.io/kubernetes/pkg/proxy/userspace",
-			"Comment": "v1.13.0-beta.2-13-g9ad09cd136",
-			"Rev": "9ad09cd136247b99b7ffc884f93a1812f2b2799e"
-		},
-		{
-			"ImportPath": "k8s.io/kubernetes/pkg/proxy/util",
-			"Comment": "v1.13.0-beta.2-13-g9ad09cd136",
-			"Rev": "9ad09cd136247b99b7ffc884f93a1812f2b2799e"
-		},
-		{
-			"ImportPath": "k8s.io/kubernetes/pkg/proxy/winkernel",
-			"Comment": "v1.13.0-beta.2-13-g9ad09cd136",
-			"Rev": "9ad09cd136247b99b7ffc884f93a1812f2b2799e"
-		},
-		{
-			"ImportPath": "k8s.io/kubernetes/pkg/proxy/winuserspace",
-			"Comment": "v1.13.0-beta.2-13-g9ad09cd136",
-			"Rev": "9ad09cd136247b99b7ffc884f93a1812f2b2799e"
-		},
-		{
-			"ImportPath": "k8s.io/kubernetes/pkg/quota/v1",
-			"Comment": "v1.13.0-beta.2-13-g9ad09cd136",
-			"Rev": "9ad09cd136247b99b7ffc884f93a1812f2b2799e"
-		},
-		{
-			"ImportPath": "k8s.io/kubernetes/pkg/scheduler/algorithm",
-			"Comment": "v1.13.0-beta.2-13-g9ad09cd136",
-			"Rev": "9ad09cd136247b99b7ffc884f93a1812f2b2799e"
-		},
-		{
-			"ImportPath": "k8s.io/kubernetes/pkg/scheduler/algorithm/predicates",
-			"Comment": "v1.13.0-beta.2-13-g9ad09cd136",
-			"Rev": "9ad09cd136247b99b7ffc884f93a1812f2b2799e"
-		},
-		{
-			"ImportPath": "k8s.io/kubernetes/pkg/scheduler/algorithm/priorities",
-			"Comment": "v1.13.0-beta.2-13-g9ad09cd136",
-			"Rev": "9ad09cd136247b99b7ffc884f93a1812f2b2799e"
-		},
-		{
-			"ImportPath": "k8s.io/kubernetes/pkg/scheduler/algorithm/priorities/util",
-			"Comment": "v1.13.0-beta.2-13-g9ad09cd136",
-			"Rev": "9ad09cd136247b99b7ffc884f93a1812f2b2799e"
-		},
-		{
-			"ImportPath": "k8s.io/kubernetes/pkg/scheduler/algorithmprovider",
-			"Comment": "v1.13.0-beta.2-13-g9ad09cd136",
-			"Rev": "9ad09cd136247b99b7ffc884f93a1812f2b2799e"
-		},
-		{
-			"ImportPath": "k8s.io/kubernetes/pkg/scheduler/algorithmprovider/defaults",
-			"Comment": "v1.13.0-beta.2-13-g9ad09cd136",
-			"Rev": "9ad09cd136247b99b7ffc884f93a1812f2b2799e"
-		},
-		{
-			"ImportPath": "k8s.io/kubernetes/pkg/scheduler/api",
-			"Comment": "v1.13.0-beta.2-13-g9ad09cd136",
-			"Rev": "9ad09cd136247b99b7ffc884f93a1812f2b2799e"
-		},
-		{
-			"ImportPath": "k8s.io/kubernetes/pkg/scheduler/api/validation",
-			"Comment": "v1.13.0-beta.2-13-g9ad09cd136",
-			"Rev": "9ad09cd136247b99b7ffc884f93a1812f2b2799e"
-		},
-		{
-			"ImportPath": "k8s.io/kubernetes/pkg/scheduler/cache",
-			"Comment": "v1.13.0-beta.2-13-g9ad09cd136",
-			"Rev": "9ad09cd136247b99b7ffc884f93a1812f2b2799e"
-		},
-		{
-			"ImportPath": "k8s.io/kubernetes/pkg/scheduler/core",
-			"Comment": "v1.13.0-beta.2-13-g9ad09cd136",
-			"Rev": "9ad09cd136247b99b7ffc884f93a1812f2b2799e"
-		},
-		{
-			"ImportPath": "k8s.io/kubernetes/pkg/scheduler/core/equivalence",
-			"Comment": "v1.13.0-beta.2-13-g9ad09cd136",
-			"Rev": "9ad09cd136247b99b7ffc884f93a1812f2b2799e"
-		},
-		{
-			"ImportPath": "k8s.io/kubernetes/pkg/scheduler/factory",
-			"Comment": "v1.13.0-beta.2-13-g9ad09cd136",
-			"Rev": "9ad09cd136247b99b7ffc884f93a1812f2b2799e"
-		},
-		{
-			"ImportPath": "k8s.io/kubernetes/pkg/scheduler/internal/cache",
-			"Comment": "v1.13.0-beta.2-13-g9ad09cd136",
-			"Rev": "9ad09cd136247b99b7ffc884f93a1812f2b2799e"
-		},
-		{
-			"ImportPath": "k8s.io/kubernetes/pkg/scheduler/internal/cache/debugger",
-			"Comment": "v1.13.0-beta.2-13-g9ad09cd136",
-			"Rev": "9ad09cd136247b99b7ffc884f93a1812f2b2799e"
-		},
-		{
-			"ImportPath": "k8s.io/kubernetes/pkg/scheduler/internal/queue",
-			"Comment": "v1.13.0-beta.2-13-g9ad09cd136",
-			"Rev": "9ad09cd136247b99b7ffc884f93a1812f2b2799e"
-		},
-		{
-			"ImportPath": "k8s.io/kubernetes/pkg/scheduler/metrics",
-			"Comment": "v1.13.0-beta.2-13-g9ad09cd136",
-			"Rev": "9ad09cd136247b99b7ffc884f93a1812f2b2799e"
-		},
-		{
-			"ImportPath": "k8s.io/kubernetes/pkg/scheduler/util",
-			"Comment": "v1.13.0-beta.2-13-g9ad09cd136",
-			"Rev": "9ad09cd136247b99b7ffc884f93a1812f2b2799e"
-		},
-		{
-			"ImportPath": "k8s.io/kubernetes/pkg/scheduler/volumebinder",
-			"Comment": "v1.13.0-beta.2-13-g9ad09cd136",
-			"Rev": "9ad09cd136247b99b7ffc884f93a1812f2b2799e"
-		},
-		{
-			"ImportPath": "k8s.io/kubernetes/pkg/security/apparmor",
-			"Comment": "v1.13.0-beta.2-13-g9ad09cd136",
-			"Rev": "9ad09cd136247b99b7ffc884f93a1812f2b2799e"
-		},
-		{
-			"ImportPath": "k8s.io/kubernetes/pkg/security/podsecuritypolicy/seccomp",
-			"Comment": "v1.13.0-beta.2-13-g9ad09cd136",
-			"Rev": "9ad09cd136247b99b7ffc884f93a1812f2b2799e"
-		},
-		{
-			"ImportPath": "k8s.io/kubernetes/pkg/security/podsecuritypolicy/sysctl",
-			"Comment": "v1.13.0-beta.2-13-g9ad09cd136",
-			"Rev": "9ad09cd136247b99b7ffc884f93a1812f2b2799e"
-		},
-		{
-			"ImportPath": "k8s.io/kubernetes/pkg/security/podsecuritypolicy/util",
-			"Comment": "v1.13.0-beta.2-13-g9ad09cd136",
-			"Rev": "9ad09cd136247b99b7ffc884f93a1812f2b2799e"
-		},
-		{
-			"ImportPath": "k8s.io/kubernetes/pkg/securitycontext",
-			"Comment": "v1.13.0-beta.2-13-g9ad09cd136",
-			"Rev": "9ad09cd136247b99b7ffc884f93a1812f2b2799e"
-		},
-		{
-			"ImportPath": "k8s.io/kubernetes/pkg/serviceaccount",
-			"Comment": "v1.13.0-beta.2-13-g9ad09cd136",
-			"Rev": "9ad09cd136247b99b7ffc884f93a1812f2b2799e"
-		},
-		{
-			"ImportPath": "k8s.io/kubernetes/pkg/util/async",
-			"Comment": "v1.13.0-beta.2-13-g9ad09cd136",
-			"Rev": "9ad09cd136247b99b7ffc884f93a1812f2b2799e"
-		},
-		{
-			"ImportPath": "k8s.io/kubernetes/pkg/util/bandwidth",
-			"Comment": "v1.13.0-beta.2-13-g9ad09cd136",
-			"Rev": "9ad09cd136247b99b7ffc884f93a1812f2b2799e"
-		},
-		{
-			"ImportPath": "k8s.io/kubernetes/pkg/util/config",
-			"Comment": "v1.13.0-beta.2-13-g9ad09cd136",
-			"Rev": "9ad09cd136247b99b7ffc884f93a1812f2b2799e"
-		},
-		{
-			"ImportPath": "k8s.io/kubernetes/pkg/util/configz",
-			"Comment": "v1.13.0-beta.2-13-g9ad09cd136",
-			"Rev": "9ad09cd136247b99b7ffc884f93a1812f2b2799e"
-		},
-		{
-			"ImportPath": "k8s.io/kubernetes/pkg/util/conntrack",
-			"Comment": "v1.13.0-beta.2-13-g9ad09cd136",
-			"Rev": "9ad09cd136247b99b7ffc884f93a1812f2b2799e"
-		},
-		{
-			"ImportPath": "k8s.io/kubernetes/pkg/util/dbus",
-			"Comment": "v1.13.0-beta.2-13-g9ad09cd136",
-			"Rev": "9ad09cd136247b99b7ffc884f93a1812f2b2799e"
-		},
-		{
-			"ImportPath": "k8s.io/kubernetes/pkg/util/ebtables",
-			"Comment": "v1.13.0-beta.2-13-g9ad09cd136",
-			"Rev": "9ad09cd136247b99b7ffc884f93a1812f2b2799e"
-		},
-		{
-			"ImportPath": "k8s.io/kubernetes/pkg/util/env",
-			"Comment": "v1.13.0-beta.2-13-g9ad09cd136",
-			"Rev": "9ad09cd136247b99b7ffc884f93a1812f2b2799e"
-		},
-		{
-			"ImportPath": "k8s.io/kubernetes/pkg/util/file",
-			"Comment": "v1.13.0-beta.2-13-g9ad09cd136",
-			"Rev": "9ad09cd136247b99b7ffc884f93a1812f2b2799e"
-		},
-		{
-			"ImportPath": "k8s.io/kubernetes/pkg/util/filesystem",
-			"Comment": "v1.13.0-beta.2-13-g9ad09cd136",
-			"Rev": "9ad09cd136247b99b7ffc884f93a1812f2b2799e"
-		},
-		{
-			"ImportPath": "k8s.io/kubernetes/pkg/util/flag",
-			"Comment": "v1.13.0-beta.2-13-g9ad09cd136",
-			"Rev": "9ad09cd136247b99b7ffc884f93a1812f2b2799e"
-		},
-		{
-			"ImportPath": "k8s.io/kubernetes/pkg/util/flock",
-			"Comment": "v1.13.0-beta.2-13-g9ad09cd136",
-			"Rev": "9ad09cd136247b99b7ffc884f93a1812f2b2799e"
-		},
-		{
-			"ImportPath": "k8s.io/kubernetes/pkg/util/goroutinemap",
-			"Comment": "v1.13.0-beta.2-13-g9ad09cd136",
-			"Rev": "9ad09cd136247b99b7ffc884f93a1812f2b2799e"
-		},
-		{
-			"ImportPath": "k8s.io/kubernetes/pkg/util/goroutinemap/exponentialbackoff",
-			"Comment": "v1.13.0-beta.2-13-g9ad09cd136",
-			"Rev": "9ad09cd136247b99b7ffc884f93a1812f2b2799e"
-		},
-		{
-			"ImportPath": "k8s.io/kubernetes/pkg/util/hash",
-			"Comment": "v1.13.0-beta.2-13-g9ad09cd136",
-			"Rev": "9ad09cd136247b99b7ffc884f93a1812f2b2799e"
-		},
-		{
-			"ImportPath": "k8s.io/kubernetes/pkg/util/io",
-			"Comment": "v1.13.0-beta.2-13-g9ad09cd136",
-			"Rev": "9ad09cd136247b99b7ffc884f93a1812f2b2799e"
-		},
-		{
-			"ImportPath": "k8s.io/kubernetes/pkg/util/ipconfig",
-			"Comment": "v1.13.0-beta.2-13-g9ad09cd136",
-			"Rev": "9ad09cd136247b99b7ffc884f93a1812f2b2799e"
-		},
-		{
-			"ImportPath": "k8s.io/kubernetes/pkg/util/ipset",
-			"Comment": "v1.13.0-beta.2-13-g9ad09cd136",
-			"Rev": "9ad09cd136247b99b7ffc884f93a1812f2b2799e"
-		},
-		{
-			"ImportPath": "k8s.io/kubernetes/pkg/util/iptables",
-			"Comment": "v1.13.0-beta.2-13-g9ad09cd136",
-			"Rev": "9ad09cd136247b99b7ffc884f93a1812f2b2799e"
-		},
-		{
-			"ImportPath": "k8s.io/kubernetes/pkg/util/ipvs",
-			"Comment": "v1.13.0-beta.2-13-g9ad09cd136",
-			"Rev": "9ad09cd136247b99b7ffc884f93a1812f2b2799e"
-		},
-		{
-			"ImportPath": "k8s.io/kubernetes/pkg/util/keymutex",
-			"Comment": "v1.13.0-beta.2-13-g9ad09cd136",
-			"Rev": "9ad09cd136247b99b7ffc884f93a1812f2b2799e"
-		},
-		{
-			"ImportPath": "k8s.io/kubernetes/pkg/util/labels",
-			"Comment": "v1.13.0-beta.2-13-g9ad09cd136",
-			"Rev": "9ad09cd136247b99b7ffc884f93a1812f2b2799e"
-		},
-		{
-			"ImportPath": "k8s.io/kubernetes/pkg/util/mount",
-			"Comment": "v1.13.0-beta.2-13-g9ad09cd136",
-			"Rev": "9ad09cd136247b99b7ffc884f93a1812f2b2799e"
-		},
-		{
-			"ImportPath": "k8s.io/kubernetes/pkg/util/net",
-			"Comment": "v1.13.0-beta.2-13-g9ad09cd136",
-			"Rev": "9ad09cd136247b99b7ffc884f93a1812f2b2799e"
-		},
-		{
-			"ImportPath": "k8s.io/kubernetes/pkg/util/net/sets",
-			"Comment": "v1.13.0-beta.2-13-g9ad09cd136",
-			"Rev": "9ad09cd136247b99b7ffc884f93a1812f2b2799e"
-		},
-		{
-			"ImportPath": "k8s.io/kubernetes/pkg/util/netsh",
-			"Comment": "v1.13.0-beta.2-13-g9ad09cd136",
-			"Rev": "9ad09cd136247b99b7ffc884f93a1812f2b2799e"
-		},
-		{
-			"ImportPath": "k8s.io/kubernetes/pkg/util/node",
-			"Comment": "v1.13.0-beta.2-13-g9ad09cd136",
-			"Rev": "9ad09cd136247b99b7ffc884f93a1812f2b2799e"
-		},
-		{
-			"ImportPath": "k8s.io/kubernetes/pkg/util/nsenter",
-			"Comment": "v1.13.0-beta.2-13-g9ad09cd136",
-			"Rev": "9ad09cd136247b99b7ffc884f93a1812f2b2799e"
-		},
-		{
-			"ImportPath": "k8s.io/kubernetes/pkg/util/oom",
-			"Comment": "v1.13.0-beta.2-13-g9ad09cd136",
-			"Rev": "9ad09cd136247b99b7ffc884f93a1812f2b2799e"
-		},
-		{
-			"ImportPath": "k8s.io/kubernetes/pkg/util/parsers",
-			"Comment": "v1.13.0-beta.2-13-g9ad09cd136",
-			"Rev": "9ad09cd136247b99b7ffc884f93a1812f2b2799e"
-		},
-		{
-			"ImportPath": "k8s.io/kubernetes/pkg/util/pod",
-			"Comment": "v1.13.0-beta.2-13-g9ad09cd136",
-			"Rev": "9ad09cd136247b99b7ffc884f93a1812f2b2799e"
-		},
-		{
-			"ImportPath": "k8s.io/kubernetes/pkg/util/procfs",
-			"Comment": "v1.13.0-beta.2-13-g9ad09cd136",
-			"Rev": "9ad09cd136247b99b7ffc884f93a1812f2b2799e"
-		},
-		{
-			"ImportPath": "k8s.io/kubernetes/pkg/util/removeall",
-			"Comment": "v1.13.0-beta.2-13-g9ad09cd136",
-			"Rev": "9ad09cd136247b99b7ffc884f93a1812f2b2799e"
-		},
-		{
-			"ImportPath": "k8s.io/kubernetes/pkg/util/resizefs",
-			"Comment": "v1.13.0-beta.2-13-g9ad09cd136",
-			"Rev": "9ad09cd136247b99b7ffc884f93a1812f2b2799e"
-		},
-		{
-			"ImportPath": "k8s.io/kubernetes/pkg/util/resourcecontainer",
-			"Comment": "v1.13.0-beta.2-13-g9ad09cd136",
-			"Rev": "9ad09cd136247b99b7ffc884f93a1812f2b2799e"
-		},
-		{
-			"ImportPath": "k8s.io/kubernetes/pkg/util/rlimit",
-			"Comment": "v1.13.0-beta.2-13-g9ad09cd136",
-			"Rev": "9ad09cd136247b99b7ffc884f93a1812f2b2799e"
-		},
-		{
-			"ImportPath": "k8s.io/kubernetes/pkg/util/selinux",
-			"Comment": "v1.13.0-beta.2-13-g9ad09cd136",
-			"Rev": "9ad09cd136247b99b7ffc884f93a1812f2b2799e"
-		},
-		{
-			"ImportPath": "k8s.io/kubernetes/pkg/util/slice",
-			"Comment": "v1.13.0-beta.2-13-g9ad09cd136",
-			"Rev": "9ad09cd136247b99b7ffc884f93a1812f2b2799e"
-		},
-		{
-			"ImportPath": "k8s.io/kubernetes/pkg/util/strings",
-			"Comment": "v1.13.0-beta.2-13-g9ad09cd136",
-			"Rev": "9ad09cd136247b99b7ffc884f93a1812f2b2799e"
-		},
-		{
-			"ImportPath": "k8s.io/kubernetes/pkg/util/sysctl",
-			"Comment": "v1.13.0-beta.2-13-g9ad09cd136",
-			"Rev": "9ad09cd136247b99b7ffc884f93a1812f2b2799e"
-		},
-		{
-			"ImportPath": "k8s.io/kubernetes/pkg/util/tail",
-			"Comment": "v1.13.0-beta.2-13-g9ad09cd136",
-			"Rev": "9ad09cd136247b99b7ffc884f93a1812f2b2799e"
-		},
-		{
-			"ImportPath": "k8s.io/kubernetes/pkg/util/taints",
-			"Comment": "v1.13.0-beta.2-13-g9ad09cd136",
-			"Rev": "9ad09cd136247b99b7ffc884f93a1812f2b2799e"
-		},
-		{
-			"ImportPath": "k8s.io/kubernetes/pkg/version",
-			"Comment": "v1.13.0-beta.2-13-g9ad09cd136",
-			"Rev": "9ad09cd136247b99b7ffc884f93a1812f2b2799e"
-		},
-		{
-			"ImportPath": "k8s.io/kubernetes/pkg/version/verflag",
-			"Comment": "v1.13.0-beta.2-13-g9ad09cd136",
-			"Rev": "9ad09cd136247b99b7ffc884f93a1812f2b2799e"
-		},
-		{
-			"ImportPath": "k8s.io/kubernetes/pkg/volume",
-			"Comment": "v1.13.0-beta.2-13-g9ad09cd136",
-			"Rev": "9ad09cd136247b99b7ffc884f93a1812f2b2799e"
-		},
-		{
-			"ImportPath": "k8s.io/kubernetes/pkg/volume/awsebs",
-			"Comment": "v1.13.0-beta.2-13-g9ad09cd136",
-			"Rev": "9ad09cd136247b99b7ffc884f93a1812f2b2799e"
-		},
-		{
-			"ImportPath": "k8s.io/kubernetes/pkg/volume/azure_dd",
-			"Comment": "v1.13.0-beta.2-13-g9ad09cd136",
-			"Rev": "9ad09cd136247b99b7ffc884f93a1812f2b2799e"
-		},
-		{
-			"ImportPath": "k8s.io/kubernetes/pkg/volume/azure_file",
-			"Comment": "v1.13.0-beta.2-13-g9ad09cd136",
-			"Rev": "9ad09cd136247b99b7ffc884f93a1812f2b2799e"
-		},
-		{
-			"ImportPath": "k8s.io/kubernetes/pkg/volume/cephfs",
-			"Comment": "v1.13.0-beta.2-13-g9ad09cd136",
-			"Rev": "9ad09cd136247b99b7ffc884f93a1812f2b2799e"
-		},
-		{
-			"ImportPath": "k8s.io/kubernetes/pkg/volume/cinder",
-			"Comment": "v1.13.0-beta.2-13-g9ad09cd136",
-			"Rev": "9ad09cd136247b99b7ffc884f93a1812f2b2799e"
-		},
-		{
-			"ImportPath": "k8s.io/kubernetes/pkg/volume/configmap",
-			"Comment": "v1.13.0-beta.2-13-g9ad09cd136",
-			"Rev": "9ad09cd136247b99b7ffc884f93a1812f2b2799e"
-		},
-		{
-			"ImportPath": "k8s.io/kubernetes/pkg/volume/csi",
-			"Comment": "v1.13.0-beta.2-13-g9ad09cd136",
-			"Rev": "9ad09cd136247b99b7ffc884f93a1812f2b2799e"
-		},
-		{
-			"ImportPath": "k8s.io/kubernetes/pkg/volume/csi/csiv0",
-			"Comment": "v1.13.0-beta.2-13-g9ad09cd136",
-			"Rev": "9ad09cd136247b99b7ffc884f93a1812f2b2799e"
-		},
-		{
-			"ImportPath": "k8s.io/kubernetes/pkg/volume/csi/nodeinfomanager",
-			"Comment": "v1.13.0-beta.2-13-g9ad09cd136",
-			"Rev": "9ad09cd136247b99b7ffc884f93a1812f2b2799e"
-		},
-		{
-			"ImportPath": "k8s.io/kubernetes/pkg/volume/downwardapi",
-			"Comment": "v1.13.0-beta.2-13-g9ad09cd136",
-			"Rev": "9ad09cd136247b99b7ffc884f93a1812f2b2799e"
-		},
-		{
-			"ImportPath": "k8s.io/kubernetes/pkg/volume/emptydir",
-			"Comment": "v1.13.0-beta.2-13-g9ad09cd136",
-			"Rev": "9ad09cd136247b99b7ffc884f93a1812f2b2799e"
-		},
-		{
-			"ImportPath": "k8s.io/kubernetes/pkg/volume/fc",
-			"Comment": "v1.13.0-beta.2-13-g9ad09cd136",
-			"Rev": "9ad09cd136247b99b7ffc884f93a1812f2b2799e"
-		},
-		{
-			"ImportPath": "k8s.io/kubernetes/pkg/volume/flexvolume",
-			"Comment": "v1.13.0-beta.2-13-g9ad09cd136",
-			"Rev": "9ad09cd136247b99b7ffc884f93a1812f2b2799e"
-		},
-		{
-			"ImportPath": "k8s.io/kubernetes/pkg/volume/flocker",
-			"Comment": "v1.13.0-beta.2-13-g9ad09cd136",
-			"Rev": "9ad09cd136247b99b7ffc884f93a1812f2b2799e"
-		},
-		{
-			"ImportPath": "k8s.io/kubernetes/pkg/volume/gcepd",
-			"Comment": "v1.13.0-beta.2-13-g9ad09cd136",
-			"Rev": "9ad09cd136247b99b7ffc884f93a1812f2b2799e"
-		},
-		{
-			"ImportPath": "k8s.io/kubernetes/pkg/volume/git_repo",
-			"Comment": "v1.13.0-beta.2-13-g9ad09cd136",
-			"Rev": "9ad09cd136247b99b7ffc884f93a1812f2b2799e"
-		},
-		{
-			"ImportPath": "k8s.io/kubernetes/pkg/volume/glusterfs",
-			"Comment": "v1.13.0-beta.2-13-g9ad09cd136",
-			"Rev": "9ad09cd136247b99b7ffc884f93a1812f2b2799e"
-		},
-		{
-			"ImportPath": "k8s.io/kubernetes/pkg/volume/host_path",
-			"Comment": "v1.13.0-beta.2-13-g9ad09cd136",
-			"Rev": "9ad09cd136247b99b7ffc884f93a1812f2b2799e"
-		},
-		{
-			"ImportPath": "k8s.io/kubernetes/pkg/volume/iscsi",
-			"Comment": "v1.13.0-beta.2-13-g9ad09cd136",
-			"Rev": "9ad09cd136247b99b7ffc884f93a1812f2b2799e"
-		},
-		{
-			"ImportPath": "k8s.io/kubernetes/pkg/volume/local",
-			"Comment": "v1.13.0-beta.2-13-g9ad09cd136",
-			"Rev": "9ad09cd136247b99b7ffc884f93a1812f2b2799e"
-		},
-		{
-			"ImportPath": "k8s.io/kubernetes/pkg/volume/nfs",
-			"Comment": "v1.13.0-beta.2-13-g9ad09cd136",
-			"Rev": "9ad09cd136247b99b7ffc884f93a1812f2b2799e"
-		},
-		{
-			"ImportPath": "k8s.io/kubernetes/pkg/volume/photon_pd",
-			"Comment": "v1.13.0-beta.2-13-g9ad09cd136",
-			"Rev": "9ad09cd136247b99b7ffc884f93a1812f2b2799e"
-		},
-		{
-			"ImportPath": "k8s.io/kubernetes/pkg/volume/portworx",
-			"Comment": "v1.13.0-beta.2-13-g9ad09cd136",
-			"Rev": "9ad09cd136247b99b7ffc884f93a1812f2b2799e"
-		},
-		{
-			"ImportPath": "k8s.io/kubernetes/pkg/volume/projected",
-			"Comment": "v1.13.0-beta.2-13-g9ad09cd136",
-			"Rev": "9ad09cd136247b99b7ffc884f93a1812f2b2799e"
-		},
-		{
-			"ImportPath": "k8s.io/kubernetes/pkg/volume/quobyte",
-			"Comment": "v1.13.0-beta.2-13-g9ad09cd136",
-			"Rev": "9ad09cd136247b99b7ffc884f93a1812f2b2799e"
-		},
-		{
-			"ImportPath": "k8s.io/kubernetes/pkg/volume/rbd",
-			"Comment": "v1.13.0-beta.2-13-g9ad09cd136",
-			"Rev": "9ad09cd136247b99b7ffc884f93a1812f2b2799e"
-		},
-		{
-			"ImportPath": "k8s.io/kubernetes/pkg/volume/scaleio",
-			"Comment": "v1.13.0-beta.2-13-g9ad09cd136",
-			"Rev": "9ad09cd136247b99b7ffc884f93a1812f2b2799e"
-		},
-		{
-			"ImportPath": "k8s.io/kubernetes/pkg/volume/secret",
-			"Comment": "v1.13.0-beta.2-13-g9ad09cd136",
-			"Rev": "9ad09cd136247b99b7ffc884f93a1812f2b2799e"
-		},
-		{
-			"ImportPath": "k8s.io/kubernetes/pkg/volume/storageos",
-			"Comment": "v1.13.0-beta.2-13-g9ad09cd136",
-			"Rev": "9ad09cd136247b99b7ffc884f93a1812f2b2799e"
-		},
-		{
-			"ImportPath": "k8s.io/kubernetes/pkg/volume/util",
-			"Comment": "v1.13.0-beta.2-13-g9ad09cd136",
-			"Rev": "9ad09cd136247b99b7ffc884f93a1812f2b2799e"
-		},
-		{
-			"ImportPath": "k8s.io/kubernetes/pkg/volume/util/fs",
-			"Comment": "v1.13.0-beta.2-13-g9ad09cd136",
-			"Rev": "9ad09cd136247b99b7ffc884f93a1812f2b2799e"
-		},
-		{
-			"ImportPath": "k8s.io/kubernetes/pkg/volume/util/nestedpendingoperations",
-			"Comment": "v1.13.0-beta.2-13-g9ad09cd136",
-			"Rev": "9ad09cd136247b99b7ffc884f93a1812f2b2799e"
-		},
-		{
-			"ImportPath": "k8s.io/kubernetes/pkg/volume/util/operationexecutor",
-			"Comment": "v1.13.0-beta.2-13-g9ad09cd136",
-			"Rev": "9ad09cd136247b99b7ffc884f93a1812f2b2799e"
-		},
-		{
-			"ImportPath": "k8s.io/kubernetes/pkg/volume/util/recyclerclient",
-			"Comment": "v1.13.0-beta.2-13-g9ad09cd136",
-			"Rev": "9ad09cd136247b99b7ffc884f93a1812f2b2799e"
-		},
-		{
-			"ImportPath": "k8s.io/kubernetes/pkg/volume/util/types",
-			"Comment": "v1.13.0-beta.2-13-g9ad09cd136",
-			"Rev": "9ad09cd136247b99b7ffc884f93a1812f2b2799e"
-		},
-		{
-			"ImportPath": "k8s.io/kubernetes/pkg/volume/util/volumepathhandler",
-			"Comment": "v1.13.0-beta.2-13-g9ad09cd136",
-			"Rev": "9ad09cd136247b99b7ffc884f93a1812f2b2799e"
-		},
-		{
-			"ImportPath": "k8s.io/kubernetes/pkg/volume/validation",
-			"Comment": "v1.13.0-beta.2-13-g9ad09cd136",
-			"Rev": "9ad09cd136247b99b7ffc884f93a1812f2b2799e"
-		},
-		{
-			"ImportPath": "k8s.io/kubernetes/pkg/volume/vsphere_volume",
-			"Comment": "v1.13.0-beta.2-13-g9ad09cd136",
-			"Rev": "9ad09cd136247b99b7ffc884f93a1812f2b2799e"
-		},
-		{
-			"ImportPath": "k8s.io/kubernetes/pkg/windows/service",
-			"Comment": "v1.13.0-beta.2-13-g9ad09cd136",
-			"Rev": "9ad09cd136247b99b7ffc884f93a1812f2b2799e"
-		},
-		{
-			"ImportPath": "k8s.io/kubernetes/test/utils",
-			"Comment": "v1.13.0-beta.2-13-g9ad09cd136",
-			"Rev": "9ad09cd136247b99b7ffc884f93a1812f2b2799e"
-		},
-		{
-			"ImportPath": "k8s.io/kubernetes/third_party/forked/golang/expansion",
-			"Comment": "v1.13.0-beta.2-13-g9ad09cd136",
-			"Rev": "9ad09cd136247b99b7ffc884f93a1812f2b2799e"
-=======
 			"Rev": "fc9cfcc514792444b67a16da6e1023c101d29d8e"
 		},
 		{
@@ -10529,7 +6023,6 @@
 		{
 			"ImportPath": "k8s.io/utils/buffer",
 			"Rev": "c2654d5206da6b7b6ace12841e8f359bb89b443c"
->>>>>>> d09c20dc
 		},
 		{
 			"ImportPath": "k8s.io/utils/clock",
@@ -10704,11 +6197,6 @@
 		{
 			"ImportPath": "sigs.k8s.io/structured-merge-diff/value",
 			"Rev": "7dcc5d63600ef09b089fc62ac05a31abbc6739a4"
-		},
-		{
-			"ImportPath": "sigs.k8s.io/controller-runtime/pkg/runtime/scheme",
-			"Comment": "v0.1.1-1-g35b20232",
-			"Rev": "35b202326bc9d724bf1ce655c429ea3a4a4176fd"
 		},
 		{
 			"ImportPath": "sigs.k8s.io/yaml",
