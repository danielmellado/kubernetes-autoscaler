--- conflicted
+++ resolved
@@ -186,15 +186,9 @@
 	for _, pod := range unschedulableCandidates {
 		if pod.Spec.Priority != nil && int(*pod.Spec.Priority) < expendablePodsPriorityCutoff {
 			klog.V(4).Infof("Pod %s has priority below %d (%d) and will scheduled when enough resources is free. Ignoring in scale up.", pod.Name, expendablePodsPriorityCutoff, *pod.Spec.Priority)
-<<<<<<< HEAD
-		} else if annot, found := pod.Annotations[scheduler_util.NominatedNodeAnnotationKey]; found && len(annot) > 0 {
-			waitingForLowerPriorityPreemption = append(waitingForLowerPriorityPreemption, pod)
-			klog.V(4).Infof("Pod %s will be scheduled after low prioity pods are preempted on %s. Ignoring in scale up.", pod.Name, annot)
-=======
 		} else if nominatedNodeName := pod.Status.NominatedNodeName; nominatedNodeName != "" {
 			waitingForLowerPriorityPreemption = append(waitingForLowerPriorityPreemption, pod)
 			klog.V(4).Infof("Pod %s will be scheduled after low prioity pods are preempted on %s. Ignoring in scale up.", pod.Name, nominatedNodeName)
->>>>>>> d09c20dc
 		} else {
 			unschedulableNonExpendable = append(unschedulableNonExpendable, pod)
 		}
@@ -253,15 +247,9 @@
 // TODO(mwielgus): This returns map keyed by url, while most code (including scheduler) uses node.Name for a key.
 //
 // TODO(mwielgus): Review error policy - sometimes we may continue with partial errors.
-<<<<<<< HEAD
-func GetNodeInfosForGroups(nodes []*apiv1.Node, nodeInfoCache map[string]*schedulercache.NodeInfo, cloudProvider cloudprovider.CloudProvider, kubeClient kube_client.Interface,
-	daemonsets []*extensionsv1.DaemonSet, predicateChecker *simulator.PredicateChecker) (map[string]*schedulercache.NodeInfo, errors.AutoscalerError) {
-	result := make(map[string]*schedulercache.NodeInfo)
-=======
 func getNodeInfosForGroups(nodes []*apiv1.Node, nodeInfoCache map[string]*schedulernodeinfo.NodeInfo, cloudProvider cloudprovider.CloudProvider, listers kube_util.ListerRegistry,
 	daemonsets []*appsv1.DaemonSet, predicateChecker *simulator.PredicateChecker) (map[string]*schedulernodeinfo.NodeInfo, errors.AutoscalerError) {
 	result := make(map[string]*schedulernodeinfo.NodeInfo)
->>>>>>> d09c20dc
 	seenGroups := make(map[string]bool)
 
 	// processNode returns information whether the nodeTemplate was generated and if there was an error.
@@ -298,11 +286,6 @@
 		added, id, typedErr := processNode(node)
 		if typedErr != nil {
 			return map[string]*schedulernodeinfo.NodeInfo{}, typedErr
-		}
-		if added && nodeInfoCache != nil {
-			if nodeInfoCopy, err := deepCopyNodeInfo(result[id]); err == nil {
-				nodeInfoCache[id] = nodeInfoCopy
-			}
 		}
 		if added && nodeInfoCache != nil {
 			if nodeInfoCopy, err := deepCopyNodeInfo(result[id]); err == nil {
@@ -335,11 +318,7 @@
 				continue
 			} else {
 				klog.Errorf("Unable to build proper template node for %s: %v", id, err)
-<<<<<<< HEAD
-				return map[string]*schedulercache.NodeInfo{}, errors.ToAutoscalerError(errors.CloudProviderError, err)
-=======
 				return map[string]*schedulernodeinfo.NodeInfo{}, errors.ToAutoscalerError(errors.CloudProviderError, err)
->>>>>>> d09c20dc
 			}
 		}
 		result[id] = nodeInfo
@@ -410,33 +389,21 @@
 	return result, nil
 }
 
-<<<<<<< HEAD
-func deepCopyNodeInfo(nodeInfo *schedulercache.NodeInfo) (*schedulercache.NodeInfo, errors.AutoscalerError) {
-=======
 func deepCopyNodeInfo(nodeInfo *schedulernodeinfo.NodeInfo) (*schedulernodeinfo.NodeInfo, errors.AutoscalerError) {
->>>>>>> d09c20dc
 	newPods := make([]*apiv1.Pod, 0)
 	for _, pod := range nodeInfo.Pods() {
 		newPods = append(newPods, pod.DeepCopy())
 	}
 
 	// Build a new node info.
-<<<<<<< HEAD
-	newNodeInfo := schedulercache.NewNodeInfo(newPods...)
-=======
 	newNodeInfo := schedulernodeinfo.NewNodeInfo(newPods...)
->>>>>>> d09c20dc
 	if err := newNodeInfo.SetNode(nodeInfo.Node().DeepCopy()); err != nil {
 		return nil, errors.ToAutoscalerError(errors.InternalError, err)
 	}
 	return newNodeInfo, nil
 }
 
-<<<<<<< HEAD
-func sanitizeNodeInfo(nodeInfo *schedulercache.NodeInfo, nodeGroupName string) (*schedulercache.NodeInfo, errors.AutoscalerError) {
-=======
 func sanitizeNodeInfo(nodeInfo *schedulernodeinfo.NodeInfo, nodeGroupName string) (*schedulernodeinfo.NodeInfo, errors.AutoscalerError) {
->>>>>>> d09c20dc
 	// Sanitize node name.
 	sanitizedNode, err := sanitizeTemplateNode(nodeInfo.Node(), nodeGroupName)
 	if err != nil {
@@ -481,11 +448,8 @@
 			klog.V(4).Infof("Removing rescheduler taint when creating template from node %s", node.Name)
 		case deletetaint.ToBeDeletedTaint:
 			klog.V(4).Infof("Removing autoscaler taint when creating template from node %s", node.Name)
-<<<<<<< HEAD
-=======
 		case deletetaint.DeletionCandidateTaint:
 			klog.V(4).Infof("Removing autoscaler soft taint when creating template from node %s", node.Name)
->>>>>>> d09c20dc
 		default:
 			newTaints = append(newTaints, taint)
 		}
@@ -512,11 +476,7 @@
 			}
 			size, err := nodeGroup.TargetSize()
 			if err != nil {
-<<<<<<< HEAD
-				klog.Warningf("Failed to get node group size, err: %v", err)
-=======
 				klog.Warningf("Failed to get node group size; unregisteredNode=%v; nodeGroup=%v; err=%v", unregisteredNode.Node.Name, nodeGroup.Id(), err)
->>>>>>> d09c20dc
 				continue
 			}
 			if nodeGroup.MinSize() >= size {
